--- conflicted
+++ resolved
@@ -3,11 +3,9 @@
 	<modelVersion>4.0.0</modelVersion>
 	<groupId>com.atomikos</groupId>
 	<artifactId>atomikos-parent</artifactId>
-<<<<<<< HEAD
+
 	<version>3.8.0-SNAPSHOT</version>
-=======
-	<version>3.7.2-SNAPSHOT</version>
->>>>>>> 57a90e99
+
 	<!-- With maven, a parent pom MUST have "pom" for packaging -->
 	<packaging>pom</packaging>
 	<name>Atomikos All POM</name>
