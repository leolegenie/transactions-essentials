--- conflicted
+++ resolved
@@ -1,5 +1,4 @@
 <?xml version="1.0" encoding="UTF-8"?>
-<<<<<<< HEAD
 <project xmlns="http://maven.apache.org/POM/4.0.0"
     xmlns:xsi="http://www.w3.org/2001/XMLSchema-instance" xsi:schemaLocation="http://maven.apache.org/POM/4.0.0 http://maven.apache.org/maven-v4_0_0.xsd">
     <modelVersion>4.0.0</modelVersion>
@@ -44,8 +43,7 @@
                 <groupId>com.atlassian.maven.plugins</groupId>
                 <artifactId>maven-clover2-plugin</artifactId>
                 <version>3.0.1</version>
-                <!-- <configuration> <licenseLocation>/Users/guy/Downloads/clover.license.txt</licenseLocation>
-					</configuration> -->
+                <!-- <configuration> <licenseLocation>/Users/guy/Downloads/clover.license.txt</licenseLocation>-->
             </plugin>
             <plugin>
                 <groupId>org.apache.maven.plugins</groupId>
@@ -67,105 +65,13 @@
                     <includes>
                         <include>**/*TestJUnit.java</include>
                     </includes>
-                    <!-- this conf is made to ensure that no file wil be created outside
-						the "target" subfolder of the modules -->
+                    <!-- this conf is made to ensure that no file wil be created outside-->
+
                     <workingDirectory>${project.build.testOutputDirectory}</workingDirectory>
                 </configuration>
             </plugin>
         </plugins>
     </build>
-    <dependencies>
-        <dependency>
-            <groupId>junit</groupId>
-            <artifactId>junit</artifactId>
-            <version>3.8.2</version>
-            <scope>test</scope>
-        </dependency>
-        <dependency>
-=======
-<project xmlns="http://maven.apache.org/POM/4.0.0" xmlns:xsi="http://www.w3.org/2001/XMLSchema-instance"
-	xsi:schemaLocation="http://maven.apache.org/POM/4.0.0 http://maven.apache.org/maven-v4_0_0.xsd">
-	<modelVersion>4.0.0</modelVersion>
-
-	<groupId>com.atomikos</groupId>
-	<artifactId>atomikos-parent</artifactId>
-	<version>3.7.0-SNAPSHOT</version>
-	<!-- With maven, a parent pom MUST have "pom" for packaging -->
-	<packaging>pom</packaging>
-	<name>Atomikos All POM</name>
-	<properties>
-		<!-- we don't want to depend on platform's default encoding -->
-		<project.build.sourceEncoding>UTF-8</project.build.sourceEncoding>
-	</properties>
-		<!-- see http://maven.apache.org/scm/ -->
-	<!-- scm tag is VERY useful during the release process -->
-	<scm>
-		<connection>scm:hg:http://atomikos.repositoryhosting.com/hg/atomikos/development</connection>
-		<url>scm:hg:http://atomikos.repositoryhosting.com/hg/atomikos/development</url>
-	</scm>
-	<distributionManagement>
-		<repository>
-			<id>internal.release.repo</id>
-			<name>Atomikos Internal Release Repository</name>
-			<url>http://192.168.1.2:8081/nexus/content/repositories/releases</url>
-		</repository>
-		<snapshotRepository>
-			<id>internal.snapshot.repo</id>
-			<name>Atomikos Internal Snapshot Repository</name>
-			<url>http://192.168.1.2:8081/nexus/content/repositories/snapshots</url>
-		</snapshotRepository>
-	</distributionManagement>
-	<build>
-		<pluginManagement>
-			<plugins>
-				<plugin>
-					<groupId>org.apache.maven.plugins</groupId>
-					<artifactId>maven-javadoc-plugin</artifactId>
-					<version>2.7</version>
-				</plugin>
-			</plugins>
-		</pluginManagement>
-		<plugins>
-		<plugin>
-				<groupId>com.atlassian.maven.plugins</groupId>
-				<artifactId>maven-clover2-plugin</artifactId>
-				<version>3.0.1</version>
-				<!-- <configuration> <licenseLocation>/Users/guy/Downloads/clover.license.txt</licenseLocation>
-					</configuration> -->
-			</plugin>
-			<plugin>
-				<groupId>org.apache.maven.plugins</groupId>
-				<artifactId>maven-compiler-plugin</artifactId>
-				<!-- same as "-source 1.5 -target 1.5" for compilation -->
-				<!-- see http://maven.apache.org/plugins/maven-compiler-plugin/compile-mojo.html -->
-				<configuration>
-					<source>1.5</source>
-					<target>1.5</target>
-				</configuration>
-			</plugin>
-			<plugin>
-				<groupId>org.apache.maven.plugins</groupId>
-				<artifactId>maven-surefire-plugin</artifactId>
-				<configuration>
-					<redirectTestOutputToFile>true</redirectTestOutputToFile>
-					<argLine>-Xmx512m</argLine>
-					<forkMode>always</forkMode>
-					<includes>
-						<include>**/*TestJUnit.java</include>
-					</includes>
-					<!-- this conf is made to ensure that no file wil be created outside
-						the "target" subfolder of the modules -->
-					<workingDirectory>${project.build.testOutputDirectory}</workingDirectory>
-				</configuration>
-			</plugin>
-		</plugins>
-	</build>
-
-	<!-- "modules" must correspond to file system hierarchy -->
-	<modules>
-		<module>public</module>
-		<module>private</module>
-	</modules>
 	
 	<dependencies>
 		<dependency>
@@ -175,20 +81,17 @@
 			<scope>test</scope>
 		</dependency>
 		<dependency>
->>>>>>> c717257a
+
             <groupId>org.apache.geronimo.specs</groupId>
             <artifactId>geronimo-jta_1.0.1B_spec</artifactId>
             <version>1.0</version>
             <scope>provided</scope>
         </dependency>
-<<<<<<< HEAD
+
     </dependencies>
     <!-- "modules" must correspond to file system hierarchy -->
     <modules>
         <module>public</module>
         <module>private</module>
     </modules>
-=======
-	</dependencies>
->>>>>>> c717257a
 </project>