/**
 * Copyright (C) 2000-2010 Atomikos <info@atomikos.com>
 *
 * This code ("Atomikos TransactionsEssentials"), by itself,
 * is being distributed under the
 * Apache License, Version 2.0 ("License"), a copy of which may be found at
 * http://www.atomikos.com/licenses/apache-license-2.0.txt .
 * You may not use this file except in compliance with the License.
 *
 * While the License grants certain patent license rights,
 * those patent license rights only extend to the use of
 * Atomikos TransactionsEssentials by itself.
 *
 * This code (Atomikos TransactionsEssentials) contains certain interfaces
 * in package (namespace) com.atomikos.icatch
 * (including com.atomikos.icatch.Participant) which, if implemented, may
 * infringe one or more patents held by Atomikos.
 * It should be appreciated that you may NOT implement such interfaces;
 * licensing to implement these interfaces must be obtained separately from Atomikos.
 *
 * Unless required by applicable law or agreed to in writing, software
 * distributed under the License is distributed on an "AS IS" BASIS,
 * WITHOUT WARRANTIES OR CONDITIONS OF ANY KIND, either express or implied.
 */

package com.atomikos.icatch.jta;

import java.util.Hashtable;
import java.util.Stack;

import javax.naming.NamingException;
import javax.naming.Reference;
import javax.naming.Referenceable;
import javax.naming.StringRefAddr;
import javax.transaction.InvalidTransactionException;
import javax.transaction.NotSupportedException;
import javax.transaction.Status;
import javax.transaction.SystemException;
import javax.transaction.Transaction;
import javax.transaction.TransactionManager;
import javax.transaction.UserTransaction;

import com.atomikos.icatch.CompositeTransaction;
import com.atomikos.icatch.CompositeTransactionManager;
import com.atomikos.icatch.SubTxAwareParticipant;
import com.atomikos.icatch.SysException;
import com.atomikos.icatch.TxState;
import com.atomikos.icatch.imp.ResumePreviousTransactionSubTxAwareParticipant;
import com.atomikos.logging.Logger;
import com.atomikos.logging.LoggerFactory;

/**
 * The main JTA transaction manager singleton.
 */

public class TransactionManagerImp implements TransactionManager,
        SubTxAwareParticipant, Referenceable, UserTransaction

{
	private static final Logger LOGGER = LoggerFactory.createLogger(TransactionManagerImp.class);

	private static final long serialVersionUID = -3048879409985542685L;

	/**
     * Transaction property name to indicate that the transaction is a 
     * JTA transaction. If this property is set to an arbitrary non-null
     * value then a JTA transaction is assumed by this class.
     * This property is used for detecting incompatible existing transactions:
     * if a transaction exists without this property then the <b>begin</b> method
     * will suspend it (and resume afterwards).
     */
    public static final String JTA_PROPERTY_NAME = "com.atomikos.icatch.jta.transaction";

    private static TransactionManagerImp singleton = null;

    private static int defaultTimeoutInSecondsForNewTransactions;

    private static boolean jtaTransactionsAreSerialByDefault = false;

    private int timeoutInSecondsForNewTransactions;

    private Hashtable jtaTransactionToCoreTransactionMap;

    private CompositeTransactionManager compositeTransactionManager;

    private boolean enableAutomatRegistrationOfUnknownXAResources;

    
    private static final void raiseNoTransaction() 
    {
    		StringBuffer msg = new StringBuffer();
    		msg.append ( "This method needs a transaction for the calling thread and none exists.\n" );
    		msg.append ( "Possible causes: either you didn't start a transaction,\n" );
    		msg.append ( "it rolledback due to timeout, or it was committed already.\n" );
    		msg.append ( "ACTIONS: You can try one of the following: \n" );
    		msg.append ( "1. Make sure you started a transaction for the thread.\n" );
    		msg.append ( "2. Make sure you didn't terminate it yet.\n" );
    		msg.append ( "3. Increase the transaction timeout to avoid automatic rollback of long transactions;\n" );
    		msg.append ( "   check http://www.atomikos.com/Documentation/JtaProperties for how to do this." );
    		LOGGER.logWarning ( msg.toString() );
    		throw new IllegalStateException ( msg.toString() );
    }

    /**
     * Sets the default serial mode for new txs.
     * 
     * @param value
     *            If true, then new txs will be set to serial mode.
     */

    public static void setDefaultSerial ( boolean value )
    {
        jtaTransactionsAreSerialByDefault = value;
    }

    /**
     * Gets the default mode for new txs.
     * 
     * @return boolean If true, then new txs started through here will be in
     *         serial mode.
     */

    public static boolean getDefaultSerial ()
    {
        return jtaTransactionsAreSerialByDefault;
    }
    
    /**
     * Set the default transaction timeout value.
     * 
     * @param defaultTimeoutValueInSeconds
     * 				the default transaction timeout value in seconds.
     */
	public static void setDefaultTimeout ( int defaultTimeoutValueInSeconds )
	{
		defaultTimeoutInSecondsForNewTransactions = defaultTimeoutValueInSeconds;
	}
	
	/**
	 * Get the default timeout value.
	 * 
	 * @return the default transaction timeout value in seconds.
	 */
	public static int getDefaultTimeout ()
	{
		return defaultTimeoutInSecondsForNewTransactions;
	}


    /**
     * Install a transaction manager.
     * 
     * @param ctm
     *            The composite transaction manager to use.
     * @param automaticResourceRegistration
     *            If true, then unknown XAResource instances should lead to the
     *            addition of a new temporary resource. If false, then unknown
     *            resources will lead to an exception.
     * 
     */

    public static synchronized void installTransactionManager (
            CompositeTransactionManager ctm ,
            boolean automaticResourceRegistration )
    {
    	if ( ctm != null ) {
    		 singleton = new TransactionManagerImp ( ctm,
                     automaticResourceRegistration );
    	} else  {
    		singleton = null;
    	}         

    }

    /**
     * Gets the installed transaction manager, if any.
     * 
     * @return TransactionManager The installed instance, null if none.
     */

    public static TransactionManager getTransactionManager ()
    {
        return singleton;
    }

    private TransactionManagerImp ( CompositeTransactionManager ctm ,
            boolean automaticResourceRegistration )
    {
        compositeTransactionManager = ctm;
        timeoutInSecondsForNewTransactions = defaultTimeoutInSecondsForNewTransactions;
        jtaTransactionToCoreTransactionMap = new Hashtable ();
        enableAutomatRegistrationOfUnknownXAResources = automaticResourceRegistration;
    }

    private void addToMap ( String tid , TransactionImp tx )
    {
        synchronized ( jtaTransactionToCoreTransactionMap ) {
            jtaTransactionToCoreTransactionMap.put ( tid.toString (), tx );
        }
    }

    private void removeFromMap ( String tid )
    {
        synchronized ( jtaTransactionToCoreTransactionMap ) {
            jtaTransactionToCoreTransactionMap.remove ( tid.toString () );
        }
    }

    private CompositeTransaction getCompositeTransaction() throws ExtendedSystemException 
    {
    	CompositeTransaction ct = null;
    	 try {
             ct = compositeTransactionManager.getCompositeTransaction ();
         } catch ( SysException se ) {
         	String msg = "Error while retrieving the transaction for the calling thread";
         	LOGGER.logWarning( msg , se);
            throw new ExtendedSystemException ( msg , se.getErrors () );
         }
         return ct;
    }
    
    /**
     * @return TransactionImp The previous instance, or null.
     */

    TransactionImp getPreviousInstance ( String tid )
    {
    	TransactionImp ret = null;
        synchronized ( jtaTransactionToCoreTransactionMap ) {
            if ( jtaTransactionToCoreTransactionMap.containsKey ( tid.toString () ) ) {
                ret = (TransactionImp) jtaTransactionToCoreTransactionMap.get ( tid.toString () );
            } 
        }
        return ret;
    }

    /**
     * Gets any previous transaction with the given identifier.
     * 
     * @return Transaction The instance, or null if not found.
     */

    public Transaction getTransaction ( String tid )
    {
        return getPreviousInstance ( tid );
    }

    /**
     * Creates a new transaction and associate it with the current thread. If the
     * current thread already has a transaction, then a local subtransaction
     * will be created. 
     */

    public void begin () throws NotSupportedException, SystemException
    {
        begin ( timeoutInSecondsForNewTransactions );
    }

    /**
     * Custom begin to guarantee a timeout value through an argument.
     */

    public void begin ( int timeout ) throws NotSupportedException,
            SystemException
    {
        TransactionImp tx = null;
        CompositeTransaction ct = null;
        ResumePreviousTransactionSubTxAwareParticipant resumeParticipant = null;
        
        ct = compositeTransactionManager.getCompositeTransaction();
        if ( ct != null && ct.getProperty (  JTA_PROPERTY_NAME ) == null ) {
            LOGGER.logWarning ( "JTA: temporarily suspending incompatible transaction: " + ct.getTid() +
                    " (will be resumed after JTA transaction ends)" );
            ct = compositeTransactionManager.suspend();
            resumeParticipant = new ResumePreviousTransactionSubTxAwareParticipant ( ct );
        }
        
        try {
            ct = compositeTransactionManager.createCompositeTransaction ( ( ( long ) timeout ) * 1000 );
            if ( resumeParticipant != null ) ct.addSubTxAwareParticipant ( resumeParticipant );
            if ( ct.isRoot () && getDefaultSerial () )
                ct.getTransactionControl ().setSerial ();
            ct.setProperty ( JTA_PROPERTY_NAME , "true" );
        } catch ( SysException se ) {
        	String msg = "Error in begin()";
        	LOGGER.logWarning( msg , se );
            throw new ExtendedSystemException ( msg , se
                    .getErrors () );
        }
        tx = recreateImportedCompositeTransactionAsJtaTransaction(ct);
    }

    /**
     * @see javax.transaction.TransactionManager
     */

    public Transaction getTransaction () throws SystemException
    {
        TransactionImp ret = null;
        CompositeTransaction ct = null;
        
        ct = getCompositeTransaction();       
        if ( isJtaTransaction(ct) ) {
            ret = getPreviousInstance ( ct.getTid () );
            if ( ret == null ) {
                ret = recreateImportedCompositeTransactionAsJtaTransaction(ct);
            }
        }
        return ret;
    }

	private TransactionImp recreateImportedCompositeTransactionAsJtaTransaction(
			CompositeTransaction ct) {
		TransactionImp ret = null;
		if (ct.getState ().equals ( TxState.ACTIVE )) { // setRollbackOnly may have been called!
			ret = new TransactionImp ( ct, enableAutomatRegistrationOfUnknownXAResources );
			addToMap ( ct.getTid (), ret );
			ct.addSubTxAwareParticipant ( this );
		}
		return ret;
	}

    private boolean isJtaTransaction(CompositeTransaction ct) {
		boolean ret = false;
<<<<<<< HEAD
		if ( ct != null && ct.getProperty( JTA_PROPERTY_NAME ) != null) ret = true;
=======
		if (ct !=null && ct.getProperty( JTA_PROPERTY_NAME ) != null) ret = true;
>>>>>>> ba5ababc
		return ret;
	}

	/**
     * @see javax.transaction.TransactionManager
     */

    public void setTransactionTimeout ( int seconds ) throws SystemException
    {
        if ( seconds > 0 ) {
            timeoutInSecondsForNewTransactions = seconds;
        } else if ( seconds == 0 ) {
            timeoutInSecondsForNewTransactions = defaultTimeoutInSecondsForNewTransactions;
        } else {
        	String msg = "setTransactionTimeout: value must be >= 0";
        	LOGGER.logWarning( msg );
        	throw new SystemException ( msg );
        }
            
    }

    public int getTransactionTimeout ()
    {
        return timeoutInSecondsForNewTransactions;
    }

    /**
     * @see javax.transaction.TransactionManager
     */

    public Transaction suspend() throws SystemException
    {
        getTransaction(); // make sure imported txs can be suspended...

        TransactionImp ret = null;
        CompositeTransaction ct = null;
        try {
            ct = compositeTransactionManager.suspend();
        } catch ( SysException se ) {
        	String msg = "Unexpected error while suspending the existing transaction for the current thread";
        	LOGGER.logWarning( msg , se );
            throw new ExtendedSystemException ( msg , se
                    .getErrors () );
        }
        if ( ct != null ) {
            ret = getPreviousInstance ( ct.getTid () );
            if ( ret != null ) {
            	ret.suspendEnlistedXaResources(); // cf case 61305
            }
        }

        return ret;
    }

    /**
     * @see javax.transaction.TransactionManager
     */

    public void resume ( Transaction tobj ) throws InvalidTransactionException,
            IllegalStateException, SystemException
    {
        if ( tobj == null || !(tobj instanceof TransactionImp) ) {
        	String msg = "The specified transaction object is invalid for this configuration: " + tobj;
        	LOGGER.logWarning( msg );
            throw new InvalidTransactionException ( msg );
        }

        TransactionImp tximp = (TransactionImp) tobj;
        try {
            compositeTransactionManager.resume ( tximp.getCT () );
        } catch ( SysException se ) {
        	String msg = "Unexpected error while resuming the transaction in the calling thread";
        	LOGGER.logWarning( msg , se );
            throw new ExtendedSystemException (  msg , se
                    .getErrors () );
        }

    }

    /**
     * @see javax.transaction.TransactionManager
     */

    public int getStatus() throws SystemException
    {
        int ret = Status.STATUS_NO_TRANSACTION;

        
        getTransaction(); //make sure imported txs can be supported...

        TransactionImp tx = null;
        CompositeTransaction ct = getCompositeTransaction();

        if ( ct == null ) // no tx for thread yet
            ret = Status.STATUS_NO_TRANSACTION;
        else {
            tx = getPreviousInstance ( ct.getTid () );
            ret = tx.getStatus ();
        }

        return ret;
    }

    /**
     * @see javax.transaction.TransactionManager
     */

    public void commit () throws javax.transaction.RollbackException,
            javax.transaction.HeuristicMixedException,
            javax.transaction.HeuristicRollbackException,
            javax.transaction.SystemException, java.lang.IllegalStateException,
            java.lang.SecurityException
    {
        TransactionImp tx = null;
        CompositeTransaction ct = null;

        
        getTransaction(); // make sure imported txs can be supported...

        ct = getCompositeTransaction();

        if ( ct == null ) {
            raiseNoTransaction();
        } else {
            tx = getPreviousInstance ( ct.getTid () );
            tx.commit ();
        }
    }

    /**
     * @see javax.transaction.TransactionManager
     */

    public void rollback () throws IllegalStateException, SystemException,
            SecurityException
    {
        TransactionImp tx = null;
        CompositeTransaction ct = null;

        
        getTransaction(); // make sure imported txs can be supported...

        ct = getCompositeTransaction();
        if ( ct == null ) {
            raiseNoTransaction();
        }
        else {
            tx = getPreviousInstance ( ct.getTid () );
            tx.rollback ();
        }
    }

    /**
     * @see javax.transaction.TransactionManager
     */

    public void setRollbackOnly () throws IllegalStateException,
            SystemException
    {
        Stack errors = new Stack ();
        
        Transaction tx = getTransaction(); // make sure imported txs can be supported...
        if ( tx == null ) raiseNoTransaction();

              
try {
            tx.setRollbackOnly ();

        } catch ( SecurityException se ) {
            errors.push ( se );
            String msg = "Unexpected error during setRollbackOnly";
            LOGGER.logWarning( msg , se );
            throw new ExtendedSystemException ( msg, errors );
        }
    }

    //
    //
    // IMPLEMENTATION OF SUBTXAWARE
    //
    //

    /**
     * @see com.atomikos.icatch.SubTxAwareParticipant
     */

    public void committed ( CompositeTransaction tx )
    {
        removeFromMap ( tx.getTid () );
    }

    /**
     * @see com.atomikos.icatch.SubTxAwareParticipant
     */

    public void rolledback ( CompositeTransaction tx )
    {
        removeFromMap ( tx.getTid () );
    }

    //
    //
    // IMPLEMENTATION OF REFERENCEABLE
    //
    //

    /**
     * @see javax.naming.Referenceable#getReference()
     */

    public Reference getReference () throws NamingException
    {
        return new Reference ( getClass ().getName (), new StringRefAddr (
                "name", "TransactionManager" ), TransactionManagerFactory.class
                .getName (), null );
    }

}
<|MERGE_RESOLUTION|>--- conflicted
+++ resolved
@@ -1,547 +1,543 @@
-/**
- * Copyright (C) 2000-2010 Atomikos <info@atomikos.com>
- *
- * This code ("Atomikos TransactionsEssentials"), by itself,
- * is being distributed under the
- * Apache License, Version 2.0 ("License"), a copy of which may be found at
- * http://www.atomikos.com/licenses/apache-license-2.0.txt .
- * You may not use this file except in compliance with the License.
- *
- * While the License grants certain patent license rights,
- * those patent license rights only extend to the use of
- * Atomikos TransactionsEssentials by itself.
- *
- * This code (Atomikos TransactionsEssentials) contains certain interfaces
- * in package (namespace) com.atomikos.icatch
- * (including com.atomikos.icatch.Participant) which, if implemented, may
- * infringe one or more patents held by Atomikos.
- * It should be appreciated that you may NOT implement such interfaces;
- * licensing to implement these interfaces must be obtained separately from Atomikos.
- *
- * Unless required by applicable law or agreed to in writing, software
- * distributed under the License is distributed on an "AS IS" BASIS,
- * WITHOUT WARRANTIES OR CONDITIONS OF ANY KIND, either express or implied.
- */
-
-package com.atomikos.icatch.jta;
-
-import java.util.Hashtable;
-import java.util.Stack;
-
-import javax.naming.NamingException;
-import javax.naming.Reference;
-import javax.naming.Referenceable;
-import javax.naming.StringRefAddr;
-import javax.transaction.InvalidTransactionException;
-import javax.transaction.NotSupportedException;
-import javax.transaction.Status;
-import javax.transaction.SystemException;
-import javax.transaction.Transaction;
-import javax.transaction.TransactionManager;
-import javax.transaction.UserTransaction;
-
-import com.atomikos.icatch.CompositeTransaction;
-import com.atomikos.icatch.CompositeTransactionManager;
-import com.atomikos.icatch.SubTxAwareParticipant;
-import com.atomikos.icatch.SysException;
-import com.atomikos.icatch.TxState;
-import com.atomikos.icatch.imp.ResumePreviousTransactionSubTxAwareParticipant;
-import com.atomikos.logging.Logger;
-import com.atomikos.logging.LoggerFactory;
-
-/**
- * The main JTA transaction manager singleton.
- */
-
-public class TransactionManagerImp implements TransactionManager,
-        SubTxAwareParticipant, Referenceable, UserTransaction
-
-{
-	private static final Logger LOGGER = LoggerFactory.createLogger(TransactionManagerImp.class);
-
-	private static final long serialVersionUID = -3048879409985542685L;
-
-	/**
-     * Transaction property name to indicate that the transaction is a 
-     * JTA transaction. If this property is set to an arbitrary non-null
-     * value then a JTA transaction is assumed by this class.
-     * This property is used for detecting incompatible existing transactions:
-     * if a transaction exists without this property then the <b>begin</b> method
-     * will suspend it (and resume afterwards).
-     */
-    public static final String JTA_PROPERTY_NAME = "com.atomikos.icatch.jta.transaction";
-
-    private static TransactionManagerImp singleton = null;
-
-    private static int defaultTimeoutInSecondsForNewTransactions;
-
-    private static boolean jtaTransactionsAreSerialByDefault = false;
-
-    private int timeoutInSecondsForNewTransactions;
-
-    private Hashtable jtaTransactionToCoreTransactionMap;
-
-    private CompositeTransactionManager compositeTransactionManager;
-
-    private boolean enableAutomatRegistrationOfUnknownXAResources;
-
-    
-    private static final void raiseNoTransaction() 
-    {
-    		StringBuffer msg = new StringBuffer();
-    		msg.append ( "This method needs a transaction for the calling thread and none exists.\n" );
-    		msg.append ( "Possible causes: either you didn't start a transaction,\n" );
-    		msg.append ( "it rolledback due to timeout, or it was committed already.\n" );
-    		msg.append ( "ACTIONS: You can try one of the following: \n" );
-    		msg.append ( "1. Make sure you started a transaction for the thread.\n" );
-    		msg.append ( "2. Make sure you didn't terminate it yet.\n" );
-    		msg.append ( "3. Increase the transaction timeout to avoid automatic rollback of long transactions;\n" );
-    		msg.append ( "   check http://www.atomikos.com/Documentation/JtaProperties for how to do this." );
-    		LOGGER.logWarning ( msg.toString() );
-    		throw new IllegalStateException ( msg.toString() );
-    }
-
-    /**
-     * Sets the default serial mode for new txs.
-     * 
-     * @param value
-     *            If true, then new txs will be set to serial mode.
-     */
-
-    public static void setDefaultSerial ( boolean value )
-    {
-        jtaTransactionsAreSerialByDefault = value;
-    }
-
-    /**
-     * Gets the default mode for new txs.
-     * 
-     * @return boolean If true, then new txs started through here will be in
-     *         serial mode.
-     */
-
-    public static boolean getDefaultSerial ()
-    {
-        return jtaTransactionsAreSerialByDefault;
-    }
-    
-    /**
-     * Set the default transaction timeout value.
-     * 
-     * @param defaultTimeoutValueInSeconds
-     * 				the default transaction timeout value in seconds.
-     */
-	public static void setDefaultTimeout ( int defaultTimeoutValueInSeconds )
-	{
-		defaultTimeoutInSecondsForNewTransactions = defaultTimeoutValueInSeconds;
-	}
-	
-	/**
-	 * Get the default timeout value.
-	 * 
-	 * @return the default transaction timeout value in seconds.
-	 */
-	public static int getDefaultTimeout ()
-	{
-		return defaultTimeoutInSecondsForNewTransactions;
-	}
-
-
-    /**
-     * Install a transaction manager.
-     * 
-     * @param ctm
-     *            The composite transaction manager to use.
-     * @param automaticResourceRegistration
-     *            If true, then unknown XAResource instances should lead to the
-     *            addition of a new temporary resource. If false, then unknown
-     *            resources will lead to an exception.
-     * 
-     */
-
-    public static synchronized void installTransactionManager (
-            CompositeTransactionManager ctm ,
-            boolean automaticResourceRegistration )
-    {
-    	if ( ctm != null ) {
-    		 singleton = new TransactionManagerImp ( ctm,
-                     automaticResourceRegistration );
-    	} else  {
-    		singleton = null;
-    	}         
-
-    }
-
-    /**
-     * Gets the installed transaction manager, if any.
-     * 
-     * @return TransactionManager The installed instance, null if none.
-     */
-
-    public static TransactionManager getTransactionManager ()
-    {
-        return singleton;
-    }
-
-    private TransactionManagerImp ( CompositeTransactionManager ctm ,
-            boolean automaticResourceRegistration )
-    {
-        compositeTransactionManager = ctm;
-        timeoutInSecondsForNewTransactions = defaultTimeoutInSecondsForNewTransactions;
-        jtaTransactionToCoreTransactionMap = new Hashtable ();
-        enableAutomatRegistrationOfUnknownXAResources = automaticResourceRegistration;
-    }
-
-    private void addToMap ( String tid , TransactionImp tx )
-    {
-        synchronized ( jtaTransactionToCoreTransactionMap ) {
-            jtaTransactionToCoreTransactionMap.put ( tid.toString (), tx );
-        }
-    }
-
-    private void removeFromMap ( String tid )
-    {
-        synchronized ( jtaTransactionToCoreTransactionMap ) {
-            jtaTransactionToCoreTransactionMap.remove ( tid.toString () );
-        }
-    }
-
-    private CompositeTransaction getCompositeTransaction() throws ExtendedSystemException 
-    {
-    	CompositeTransaction ct = null;
-    	 try {
-             ct = compositeTransactionManager.getCompositeTransaction ();
-         } catch ( SysException se ) {
-         	String msg = "Error while retrieving the transaction for the calling thread";
-         	LOGGER.logWarning( msg , se);
-            throw new ExtendedSystemException ( msg , se.getErrors () );
-         }
-         return ct;
-    }
-    
-    /**
-     * @return TransactionImp The previous instance, or null.
-     */
-
-    TransactionImp getPreviousInstance ( String tid )
-    {
-    	TransactionImp ret = null;
-        synchronized ( jtaTransactionToCoreTransactionMap ) {
-            if ( jtaTransactionToCoreTransactionMap.containsKey ( tid.toString () ) ) {
-                ret = (TransactionImp) jtaTransactionToCoreTransactionMap.get ( tid.toString () );
-            } 
-        }
-        return ret;
-    }
-
-    /**
-     * Gets any previous transaction with the given identifier.
-     * 
-     * @return Transaction The instance, or null if not found.
-     */
-
-    public Transaction getTransaction ( String tid )
-    {
-        return getPreviousInstance ( tid );
-    }
-
-    /**
-     * Creates a new transaction and associate it with the current thread. If the
-     * current thread already has a transaction, then a local subtransaction
-     * will be created. 
-     */
-
-    public void begin () throws NotSupportedException, SystemException
-    {
-        begin ( timeoutInSecondsForNewTransactions );
-    }
-
-    /**
-     * Custom begin to guarantee a timeout value through an argument.
-     */
-
-    public void begin ( int timeout ) throws NotSupportedException,
-            SystemException
-    {
-        TransactionImp tx = null;
-        CompositeTransaction ct = null;
-        ResumePreviousTransactionSubTxAwareParticipant resumeParticipant = null;
-        
-        ct = compositeTransactionManager.getCompositeTransaction();
-        if ( ct != null && ct.getProperty (  JTA_PROPERTY_NAME ) == null ) {
-            LOGGER.logWarning ( "JTA: temporarily suspending incompatible transaction: " + ct.getTid() +
-                    " (will be resumed after JTA transaction ends)" );
-            ct = compositeTransactionManager.suspend();
-            resumeParticipant = new ResumePreviousTransactionSubTxAwareParticipant ( ct );
-        }
-        
-        try {
-            ct = compositeTransactionManager.createCompositeTransaction ( ( ( long ) timeout ) * 1000 );
-            if ( resumeParticipant != null ) ct.addSubTxAwareParticipant ( resumeParticipant );
-            if ( ct.isRoot () && getDefaultSerial () )
-                ct.getTransactionControl ().setSerial ();
-            ct.setProperty ( JTA_PROPERTY_NAME , "true" );
-        } catch ( SysException se ) {
-        	String msg = "Error in begin()";
-        	LOGGER.logWarning( msg , se );
-            throw new ExtendedSystemException ( msg , se
-                    .getErrors () );
-        }
-        tx = recreateImportedCompositeTransactionAsJtaTransaction(ct);
-    }
-
-    /**
-     * @see javax.transaction.TransactionManager
-     */
-
-    public Transaction getTransaction () throws SystemException
-    {
-        TransactionImp ret = null;
-        CompositeTransaction ct = null;
-        
-        ct = getCompositeTransaction();       
-        if ( isJtaTransaction(ct) ) {
-            ret = getPreviousInstance ( ct.getTid () );
-            if ( ret == null ) {
-                ret = recreateImportedCompositeTransactionAsJtaTransaction(ct);
-            }
-        }
-        return ret;
-    }
-
-	private TransactionImp recreateImportedCompositeTransactionAsJtaTransaction(
-			CompositeTransaction ct) {
-		TransactionImp ret = null;
-		if (ct.getState ().equals ( TxState.ACTIVE )) { // setRollbackOnly may have been called!
-			ret = new TransactionImp ( ct, enableAutomatRegistrationOfUnknownXAResources );
-			addToMap ( ct.getTid (), ret );
-			ct.addSubTxAwareParticipant ( this );
-		}
-		return ret;
-	}
-
-    private boolean isJtaTransaction(CompositeTransaction ct) {
-		boolean ret = false;
-<<<<<<< HEAD
-		if ( ct != null && ct.getProperty( JTA_PROPERTY_NAME ) != null) ret = true;
-=======
-		if (ct !=null && ct.getProperty( JTA_PROPERTY_NAME ) != null) ret = true;
->>>>>>> ba5ababc
-		return ret;
-	}
-
-	/**
-     * @see javax.transaction.TransactionManager
-     */
-
-    public void setTransactionTimeout ( int seconds ) throws SystemException
-    {
-        if ( seconds > 0 ) {
-            timeoutInSecondsForNewTransactions = seconds;
-        } else if ( seconds == 0 ) {
-            timeoutInSecondsForNewTransactions = defaultTimeoutInSecondsForNewTransactions;
-        } else {
-        	String msg = "setTransactionTimeout: value must be >= 0";
-        	LOGGER.logWarning( msg );
-        	throw new SystemException ( msg );
-        }
-            
-    }
-
-    public int getTransactionTimeout ()
-    {
-        return timeoutInSecondsForNewTransactions;
-    }
-
-    /**
-     * @see javax.transaction.TransactionManager
-     */
-
-    public Transaction suspend() throws SystemException
-    {
-        getTransaction(); // make sure imported txs can be suspended...
-
-        TransactionImp ret = null;
-        CompositeTransaction ct = null;
-        try {
-            ct = compositeTransactionManager.suspend();
-        } catch ( SysException se ) {
-        	String msg = "Unexpected error while suspending the existing transaction for the current thread";
-        	LOGGER.logWarning( msg , se );
-            throw new ExtendedSystemException ( msg , se
-                    .getErrors () );
-        }
-        if ( ct != null ) {
-            ret = getPreviousInstance ( ct.getTid () );
-            if ( ret != null ) {
-            	ret.suspendEnlistedXaResources(); // cf case 61305
-            }
-        }
-
-        return ret;
-    }
-
-    /**
-     * @see javax.transaction.TransactionManager
-     */
-
-    public void resume ( Transaction tobj ) throws InvalidTransactionException,
-            IllegalStateException, SystemException
-    {
-        if ( tobj == null || !(tobj instanceof TransactionImp) ) {
-        	String msg = "The specified transaction object is invalid for this configuration: " + tobj;
-        	LOGGER.logWarning( msg );
-            throw new InvalidTransactionException ( msg );
-        }
-
-        TransactionImp tximp = (TransactionImp) tobj;
-        try {
-            compositeTransactionManager.resume ( tximp.getCT () );
-        } catch ( SysException se ) {
-        	String msg = "Unexpected error while resuming the transaction in the calling thread";
-        	LOGGER.logWarning( msg , se );
-            throw new ExtendedSystemException (  msg , se
-                    .getErrors () );
-        }
-
-    }
-
-    /**
-     * @see javax.transaction.TransactionManager
-     */
-
-    public int getStatus() throws SystemException
-    {
-        int ret = Status.STATUS_NO_TRANSACTION;
-
-        
-        getTransaction(); //make sure imported txs can be supported...
-
-        TransactionImp tx = null;
-        CompositeTransaction ct = getCompositeTransaction();
-
-        if ( ct == null ) // no tx for thread yet
-            ret = Status.STATUS_NO_TRANSACTION;
-        else {
-            tx = getPreviousInstance ( ct.getTid () );
-            ret = tx.getStatus ();
-        }
-
-        return ret;
-    }
-
-    /**
-     * @see javax.transaction.TransactionManager
-     */
-
-    public void commit () throws javax.transaction.RollbackException,
-            javax.transaction.HeuristicMixedException,
-            javax.transaction.HeuristicRollbackException,
-            javax.transaction.SystemException, java.lang.IllegalStateException,
-            java.lang.SecurityException
-    {
-        TransactionImp tx = null;
-        CompositeTransaction ct = null;
-
-        
-        getTransaction(); // make sure imported txs can be supported...
-
-        ct = getCompositeTransaction();
-
-        if ( ct == null ) {
-            raiseNoTransaction();
-        } else {
-            tx = getPreviousInstance ( ct.getTid () );
-            tx.commit ();
-        }
-    }
-
-    /**
-     * @see javax.transaction.TransactionManager
-     */
-
-    public void rollback () throws IllegalStateException, SystemException,
-            SecurityException
-    {
-        TransactionImp tx = null;
-        CompositeTransaction ct = null;
-
-        
-        getTransaction(); // make sure imported txs can be supported...
-
-        ct = getCompositeTransaction();
-        if ( ct == null ) {
-            raiseNoTransaction();
-        }
-        else {
-            tx = getPreviousInstance ( ct.getTid () );
-            tx.rollback ();
-        }
-    }
-
-    /**
-     * @see javax.transaction.TransactionManager
-     */
-
-    public void setRollbackOnly () throws IllegalStateException,
-            SystemException
-    {
-        Stack errors = new Stack ();
-        
-        Transaction tx = getTransaction(); // make sure imported txs can be supported...
-        if ( tx == null ) raiseNoTransaction();
-
-              
-try {
-            tx.setRollbackOnly ();
-
-        } catch ( SecurityException se ) {
-            errors.push ( se );
-            String msg = "Unexpected error during setRollbackOnly";
-            LOGGER.logWarning( msg , se );
-            throw new ExtendedSystemException ( msg, errors );
-        }
-    }
-
-    //
-    //
-    // IMPLEMENTATION OF SUBTXAWARE
-    //
-    //
-
-    /**
-     * @see com.atomikos.icatch.SubTxAwareParticipant
-     */
-
-    public void committed ( CompositeTransaction tx )
-    {
-        removeFromMap ( tx.getTid () );
-    }
-
-    /**
-     * @see com.atomikos.icatch.SubTxAwareParticipant
-     */
-
-    public void rolledback ( CompositeTransaction tx )
-    {
-        removeFromMap ( tx.getTid () );
-    }
-
-    //
-    //
-    // IMPLEMENTATION OF REFERENCEABLE
-    //
-    //
-
-    /**
-     * @see javax.naming.Referenceable#getReference()
-     */
-
-    public Reference getReference () throws NamingException
-    {
-        return new Reference ( getClass ().getName (), new StringRefAddr (
-                "name", "TransactionManager" ), TransactionManagerFactory.class
-                .getName (), null );
-    }
-
-}
+/**
+ * Copyright (C) 2000-2010 Atomikos <info@atomikos.com>
+ *
+ * This code ("Atomikos TransactionsEssentials"), by itself,
+ * is being distributed under the
+ * Apache License, Version 2.0 ("License"), a copy of which may be found at
+ * http://www.atomikos.com/licenses/apache-license-2.0.txt .
+ * You may not use this file except in compliance with the License.
+ *
+ * While the License grants certain patent license rights,
+ * those patent license rights only extend to the use of
+ * Atomikos TransactionsEssentials by itself.
+ *
+ * This code (Atomikos TransactionsEssentials) contains certain interfaces
+ * in package (namespace) com.atomikos.icatch
+ * (including com.atomikos.icatch.Participant) which, if implemented, may
+ * infringe one or more patents held by Atomikos.
+ * It should be appreciated that you may NOT implement such interfaces;
+ * licensing to implement these interfaces must be obtained separately from Atomikos.
+ *
+ * Unless required by applicable law or agreed to in writing, software
+ * distributed under the License is distributed on an "AS IS" BASIS,
+ * WITHOUT WARRANTIES OR CONDITIONS OF ANY KIND, either express or implied.
+ */
+
+package com.atomikos.icatch.jta;
+
+import java.util.Hashtable;
+import java.util.Stack;
+
+import javax.naming.NamingException;
+import javax.naming.Reference;
+import javax.naming.Referenceable;
+import javax.naming.StringRefAddr;
+import javax.transaction.InvalidTransactionException;
+import javax.transaction.NotSupportedException;
+import javax.transaction.Status;
+import javax.transaction.SystemException;
+import javax.transaction.Transaction;
+import javax.transaction.TransactionManager;
+import javax.transaction.UserTransaction;
+
+import com.atomikos.icatch.CompositeTransaction;
+import com.atomikos.icatch.CompositeTransactionManager;
+import com.atomikos.icatch.SubTxAwareParticipant;
+import com.atomikos.icatch.SysException;
+import com.atomikos.icatch.TxState;
+import com.atomikos.icatch.imp.ResumePreviousTransactionSubTxAwareParticipant;
+import com.atomikos.logging.Logger;
+import com.atomikos.logging.LoggerFactory;
+
+/**
+ * The main JTA transaction manager singleton.
+ */
+
+public class TransactionManagerImp implements TransactionManager,
+        SubTxAwareParticipant, Referenceable, UserTransaction
+
+{
+	private static final Logger LOGGER = LoggerFactory.createLogger(TransactionManagerImp.class);
+
+	private static final long serialVersionUID = -3048879409985542685L;
+
+	/**
+     * Transaction property name to indicate that the transaction is a 
+     * JTA transaction. If this property is set to an arbitrary non-null
+     * value then a JTA transaction is assumed by this class.
+     * This property is used for detecting incompatible existing transactions:
+     * if a transaction exists without this property then the <b>begin</b> method
+     * will suspend it (and resume afterwards).
+     */
+    public static final String JTA_PROPERTY_NAME = "com.atomikos.icatch.jta.transaction";
+
+    private static TransactionManagerImp singleton = null;
+
+    private static int defaultTimeoutInSecondsForNewTransactions;
+
+    private static boolean jtaTransactionsAreSerialByDefault = false;
+
+    private int timeoutInSecondsForNewTransactions;
+
+    private Hashtable jtaTransactionToCoreTransactionMap;
+
+    private CompositeTransactionManager compositeTransactionManager;
+
+    private boolean enableAutomatRegistrationOfUnknownXAResources;
+
+    
+    private static final void raiseNoTransaction() 
+    {
+    		StringBuffer msg = new StringBuffer();
+    		msg.append ( "This method needs a transaction for the calling thread and none exists.\n" );
+    		msg.append ( "Possible causes: either you didn't start a transaction,\n" );
+    		msg.append ( "it rolledback due to timeout, or it was committed already.\n" );
+    		msg.append ( "ACTIONS: You can try one of the following: \n" );
+    		msg.append ( "1. Make sure you started a transaction for the thread.\n" );
+    		msg.append ( "2. Make sure you didn't terminate it yet.\n" );
+    		msg.append ( "3. Increase the transaction timeout to avoid automatic rollback of long transactions;\n" );
+    		msg.append ( "   check http://www.atomikos.com/Documentation/JtaProperties for how to do this." );
+    		LOGGER.logWarning ( msg.toString() );
+    		throw new IllegalStateException ( msg.toString() );
+    }
+
+    /**
+     * Sets the default serial mode for new txs.
+     * 
+     * @param value
+     *            If true, then new txs will be set to serial mode.
+     */
+
+    public static void setDefaultSerial ( boolean value )
+    {
+        jtaTransactionsAreSerialByDefault = value;
+    }
+
+    /**
+     * Gets the default mode for new txs.
+     * 
+     * @return boolean If true, then new txs started through here will be in
+     *         serial mode.
+     */
+
+    public static boolean getDefaultSerial ()
+    {
+        return jtaTransactionsAreSerialByDefault;
+    }
+    
+    /**
+     * Set the default transaction timeout value.
+     * 
+     * @param defaultTimeoutValueInSeconds
+     * 				the default transaction timeout value in seconds.
+     */
+	public static void setDefaultTimeout ( int defaultTimeoutValueInSeconds )
+	{
+		defaultTimeoutInSecondsForNewTransactions = defaultTimeoutValueInSeconds;
+	}
+	
+	/**
+	 * Get the default timeout value.
+	 * 
+	 * @return the default transaction timeout value in seconds.
+	 */
+	public static int getDefaultTimeout ()
+	{
+		return defaultTimeoutInSecondsForNewTransactions;
+	}
+
+
+    /**
+     * Install a transaction manager.
+     * 
+     * @param ctm
+     *            The composite transaction manager to use.
+     * @param automaticResourceRegistration
+     *            If true, then unknown XAResource instances should lead to the
+     *            addition of a new temporary resource. If false, then unknown
+     *            resources will lead to an exception.
+     * 
+     */
+
+    public static synchronized void installTransactionManager (
+            CompositeTransactionManager ctm ,
+            boolean automaticResourceRegistration )
+    {
+    	if ( ctm != null ) {
+    		 singleton = new TransactionManagerImp ( ctm,
+                     automaticResourceRegistration );
+    	} else  {
+    		singleton = null;
+    	}         
+
+    }
+
+    /**
+     * Gets the installed transaction manager, if any.
+     * 
+     * @return TransactionManager The installed instance, null if none.
+     */
+
+    public static TransactionManager getTransactionManager ()
+    {
+        return singleton;
+    }
+
+    private TransactionManagerImp ( CompositeTransactionManager ctm ,
+            boolean automaticResourceRegistration )
+    {
+        compositeTransactionManager = ctm;
+        timeoutInSecondsForNewTransactions = defaultTimeoutInSecondsForNewTransactions;
+        jtaTransactionToCoreTransactionMap = new Hashtable ();
+        enableAutomatRegistrationOfUnknownXAResources = automaticResourceRegistration;
+    }
+
+    private void addToMap ( String tid , TransactionImp tx )
+    {
+        synchronized ( jtaTransactionToCoreTransactionMap ) {
+            jtaTransactionToCoreTransactionMap.put ( tid.toString (), tx );
+        }
+    }
+
+    private void removeFromMap ( String tid )
+    {
+        synchronized ( jtaTransactionToCoreTransactionMap ) {
+            jtaTransactionToCoreTransactionMap.remove ( tid.toString () );
+        }
+    }
+
+    private CompositeTransaction getCompositeTransaction() throws ExtendedSystemException 
+    {
+    	CompositeTransaction ct = null;
+    	 try {
+             ct = compositeTransactionManager.getCompositeTransaction ();
+         } catch ( SysException se ) {
+         	String msg = "Error while retrieving the transaction for the calling thread";
+         	LOGGER.logWarning( msg , se);
+            throw new ExtendedSystemException ( msg , se.getErrors () );
+         }
+         return ct;
+    }
+    
+    /**
+     * @return TransactionImp The previous instance, or null.
+     */
+
+    TransactionImp getPreviousInstance ( String tid )
+    {
+    	TransactionImp ret = null;
+        synchronized ( jtaTransactionToCoreTransactionMap ) {
+            if ( jtaTransactionToCoreTransactionMap.containsKey ( tid.toString () ) ) {
+                ret = (TransactionImp) jtaTransactionToCoreTransactionMap.get ( tid.toString () );
+            } 
+        }
+        return ret;
+    }
+
+    /**
+     * Gets any previous transaction with the given identifier.
+     * 
+     * @return Transaction The instance, or null if not found.
+     */
+
+    public Transaction getTransaction ( String tid )
+    {
+        return getPreviousInstance ( tid );
+    }
+
+    /**
+     * Creates a new transaction and associate it with the current thread. If the
+     * current thread already has a transaction, then a local subtransaction
+     * will be created. 
+     */
+
+    public void begin () throws NotSupportedException, SystemException
+    {
+        begin ( timeoutInSecondsForNewTransactions );
+    }
+
+    /**
+     * Custom begin to guarantee a timeout value through an argument.
+     */
+
+    public void begin ( int timeout ) throws NotSupportedException,
+            SystemException
+    {
+        TransactionImp tx = null;
+        CompositeTransaction ct = null;
+        ResumePreviousTransactionSubTxAwareParticipant resumeParticipant = null;
+        
+        ct = compositeTransactionManager.getCompositeTransaction();
+        if ( ct != null && ct.getProperty (  JTA_PROPERTY_NAME ) == null ) {
+            LOGGER.logWarning ( "JTA: temporarily suspending incompatible transaction: " + ct.getTid() +
+                    " (will be resumed after JTA transaction ends)" );
+            ct = compositeTransactionManager.suspend();
+            resumeParticipant = new ResumePreviousTransactionSubTxAwareParticipant ( ct );
+        }
+        
+        try {
+            ct = compositeTransactionManager.createCompositeTransaction ( ( ( long ) timeout ) * 1000 );
+            if ( resumeParticipant != null ) ct.addSubTxAwareParticipant ( resumeParticipant );
+            if ( ct.isRoot () && getDefaultSerial () )
+                ct.getTransactionControl ().setSerial ();
+            ct.setProperty ( JTA_PROPERTY_NAME , "true" );
+        } catch ( SysException se ) {
+        	String msg = "Error in begin()";
+        	LOGGER.logWarning( msg , se );
+            throw new ExtendedSystemException ( msg , se
+                    .getErrors () );
+        }
+        tx = recreateImportedCompositeTransactionAsJtaTransaction(ct);
+    }
+
+    /**
+     * @see javax.transaction.TransactionManager
+     */
+
+    public Transaction getTransaction () throws SystemException
+    {
+        TransactionImp ret = null;
+        CompositeTransaction ct = null;
+        
+        ct = getCompositeTransaction();       
+        if ( isJtaTransaction(ct) ) {
+            ret = getPreviousInstance ( ct.getTid () );
+            if ( ret == null ) {
+                ret = recreateImportedCompositeTransactionAsJtaTransaction(ct);
+            }
+        }
+        return ret;
+    }
+
+	private TransactionImp recreateImportedCompositeTransactionAsJtaTransaction(
+			CompositeTransaction ct) {
+		TransactionImp ret = null;
+		if (ct.getState ().equals ( TxState.ACTIVE )) { // setRollbackOnly may have been called!
+			ret = new TransactionImp ( ct, enableAutomatRegistrationOfUnknownXAResources );
+			addToMap ( ct.getTid (), ret );
+			ct.addSubTxAwareParticipant ( this );
+		}
+		return ret;
+	}
+
+    private boolean isJtaTransaction(CompositeTransaction ct) {
+		boolean ret = false;
+		if (ct !=null && ct.getProperty( JTA_PROPERTY_NAME ) != null) ret = true;
+		return ret;
+	}
+
+	/**
+     * @see javax.transaction.TransactionManager
+     */
+
+    public void setTransactionTimeout ( int seconds ) throws SystemException
+    {
+        if ( seconds > 0 ) {
+            timeoutInSecondsForNewTransactions = seconds;
+        } else if ( seconds == 0 ) {
+            timeoutInSecondsForNewTransactions = defaultTimeoutInSecondsForNewTransactions;
+        } else {
+        	String msg = "setTransactionTimeout: value must be >= 0";
+        	LOGGER.logWarning( msg );
+        	throw new SystemException ( msg );
+        }
+            
+    }
+
+    public int getTransactionTimeout ()
+    {
+        return timeoutInSecondsForNewTransactions;
+    }
+
+    /**
+     * @see javax.transaction.TransactionManager
+     */
+
+    public Transaction suspend() throws SystemException
+    {
+        getTransaction(); // make sure imported txs can be suspended...
+
+        TransactionImp ret = null;
+        CompositeTransaction ct = null;
+        try {
+            ct = compositeTransactionManager.suspend();
+        } catch ( SysException se ) {
+        	String msg = "Unexpected error while suspending the existing transaction for the current thread";
+        	LOGGER.logWarning( msg , se );
+            throw new ExtendedSystemException ( msg , se
+                    .getErrors () );
+        }
+        if ( ct != null ) {
+            ret = getPreviousInstance ( ct.getTid () );
+            if ( ret != null ) {
+            	ret.suspendEnlistedXaResources(); // cf case 61305
+            }
+        }
+
+        return ret;
+    }
+
+    /**
+     * @see javax.transaction.TransactionManager
+     */
+
+    public void resume ( Transaction tobj ) throws InvalidTransactionException,
+            IllegalStateException, SystemException
+    {
+        if ( tobj == null || !(tobj instanceof TransactionImp) ) {
+        	String msg = "The specified transaction object is invalid for this configuration: " + tobj;
+        	LOGGER.logWarning( msg );
+            throw new InvalidTransactionException ( msg );
+        }
+
+        TransactionImp tximp = (TransactionImp) tobj;
+        try {
+            compositeTransactionManager.resume ( tximp.getCT () );
+        } catch ( SysException se ) {
+        	String msg = "Unexpected error while resuming the transaction in the calling thread";
+        	LOGGER.logWarning( msg , se );
+            throw new ExtendedSystemException (  msg , se
+                    .getErrors () );
+        }
+
+    }
+
+    /**
+     * @see javax.transaction.TransactionManager
+     */
+
+    public int getStatus() throws SystemException
+    {
+        int ret = Status.STATUS_NO_TRANSACTION;
+
+        
+        getTransaction(); //make sure imported txs can be supported...
+
+        TransactionImp tx = null;
+        CompositeTransaction ct = getCompositeTransaction();
+
+        if ( ct == null ) // no tx for thread yet
+            ret = Status.STATUS_NO_TRANSACTION;
+        else {
+            tx = getPreviousInstance ( ct.getTid () );
+            ret = tx.getStatus ();
+        }
+
+        return ret;
+    }
+
+    /**
+     * @see javax.transaction.TransactionManager
+     */
+
+    public void commit () throws javax.transaction.RollbackException,
+            javax.transaction.HeuristicMixedException,
+            javax.transaction.HeuristicRollbackException,
+            javax.transaction.SystemException, java.lang.IllegalStateException,
+            java.lang.SecurityException
+    {
+        TransactionImp tx = null;
+        CompositeTransaction ct = null;
+
+        
+        getTransaction(); // make sure imported txs can be supported...
+
+        ct = getCompositeTransaction();
+
+        if ( ct == null ) {
+            raiseNoTransaction();
+        } else {
+            tx = getPreviousInstance ( ct.getTid () );
+            tx.commit ();
+        }
+    }
+
+    /**
+     * @see javax.transaction.TransactionManager
+     */
+
+    public void rollback () throws IllegalStateException, SystemException,
+            SecurityException
+    {
+        TransactionImp tx = null;
+        CompositeTransaction ct = null;
+
+        
+        getTransaction(); // make sure imported txs can be supported...
+
+        ct = getCompositeTransaction();
+        if ( ct == null ) {
+            raiseNoTransaction();
+        }
+        else {
+            tx = getPreviousInstance ( ct.getTid () );
+            tx.rollback ();
+        }
+    }
+
+    /**
+     * @see javax.transaction.TransactionManager
+     */
+
+    public void setRollbackOnly () throws IllegalStateException,
+            SystemException
+    {
+        Stack errors = new Stack ();
+        
+        Transaction tx = getTransaction(); // make sure imported txs can be supported...
+        if ( tx == null ) raiseNoTransaction();
+
+              
+try {
+            tx.setRollbackOnly ();
+
+        } catch ( SecurityException se ) {
+            errors.push ( se );
+            String msg = "Unexpected error during setRollbackOnly";
+            LOGGER.logWarning( msg , se );
+            throw new ExtendedSystemException ( msg, errors );
+        }
+    }
+
+    //
+    //
+    // IMPLEMENTATION OF SUBTXAWARE
+    //
+    //
+
+    /**
+     * @see com.atomikos.icatch.SubTxAwareParticipant
+     */
+
+    public void committed ( CompositeTransaction tx )
+    {
+        removeFromMap ( tx.getTid () );
+    }
+
+    /**
+     * @see com.atomikos.icatch.SubTxAwareParticipant
+     */
+
+    public void rolledback ( CompositeTransaction tx )
+    {
+        removeFromMap ( tx.getTid () );
+    }
+
+    //
+    //
+    // IMPLEMENTATION OF REFERENCEABLE
+    //
+    //
+
+    /**
+     * @see javax.naming.Referenceable#getReference()
+     */
+
+    public Reference getReference () throws NamingException
+    {
+        return new Reference ( getClass ().getName (), new StringRefAddr (
+                "name", "TransactionManager" ), TransactionManagerFactory.class
+                .getName (), null );
+    }
+
+}