/**
 * Copyright (C) 2000-2010 Atomikos <info@atomikos.com>
 *
 * This code ("Atomikos TransactionsEssentials"), by itself,
 * is being distributed under the
 * Apache License, Version 2.0 ("License"), a copy of which may be found at
 * http://www.atomikos.com/licenses/apache-license-2.0.txt .
 * You may not use this file except in compliance with the License.
 *
 * While the License grants certain patent license rights,
 * those patent license rights only extend to the use of
 * Atomikos TransactionsEssentials by itself.
 *
 * This code (Atomikos TransactionsEssentials) contains certain interfaces
 * in package (namespace) com.atomikos.icatch
 * (including com.atomikos.icatch.Participant) which, if implemented, may
 * infringe one or more patents held by Atomikos.
 * It should be appreciated that you may NOT implement such interfaces;
 * licensing to implement these interfaces must be obtained separately from Atomikos.
 *
 * Unless required by applicable law or agreed to in writing, software
 * distributed under the License is distributed on an "AS IS" BASIS,
 * WITHOUT WARRANTIES OR CONDITIONS OF ANY KIND, either express or implied.
 */

package com.atomikos.icatch.imp;

import java.util.Enumeration;
import java.util.Hashtable;
import java.util.Stack;
import java.util.Vector;

import com.atomikos.icatch.HeurCommitException;
import com.atomikos.icatch.HeurHazardException;
import com.atomikos.icatch.HeurMixedException;
import com.atomikos.icatch.HeurRollbackException;
import com.atomikos.icatch.HeuristicMessage;
import com.atomikos.icatch.Participant;
import com.atomikos.icatch.RollbackException;
import com.atomikos.icatch.SysException;
import com.atomikos.icatch.TxState;
import com.atomikos.icatch.imp.thread.InterruptedExceptionHelper;

/**
 * A state handler for the heuristic hazard coordinator state.
 */

class HeurHazardStateHandler extends CoordinatorStateHandler
{

    private Vector hazards_;

    HeurHazardStateHandler ( CoordinatorImp coordinator )
    {
        super ( coordinator );
        hazards_ = new Vector ();
    }

    HeurHazardStateHandler ( CoordinatorStateHandler previous ,
            Vector hazards )
    {
        super ( previous );
        hazards_ = (Vector) hazards.clone ();

    }

    HeurHazardStateHandler ( CoordinatorStateHandler previous ,
            Hashtable hazards )
    {
        super ( previous );
        hazards_ = new Vector();
        hazards_.addAll ( hazards.keySet() );

    }


    protected void recover ( CoordinatorImp coordinator )
    {
        super.recover ( coordinator );

        // add all recovered participants to the replay stack
        // to resume where we left off before the crash,
        // and try to notify all hazards
        Enumeration enumm = getCoordinator ().getParticipants ().elements ();
        while ( enumm.hasMoreElements () ) {
            Participant p = (Participant) enumm.nextElement ();
            if ( !getReadOnlyTable ().containsKey ( p ) ) {
                replayCompletion ( p );
            }
        } // while
    }

    protected Object getState ()
    {
        return TxState.HEUR_HAZARD;
    }

    protected void onTimeout ()
    {
        // this state can only be reached through COMMITTING or ABORTING
        // so getCommitted can not be null
<<<<<<< HEAD
        boolean committed = getCommitted ().booleanValue ();

        addAllForReplay ( hazards_ );
=======
        // or it can be: cf case 72990
    	Boolean commitDecided = getCommitted();
        boolean committed = false;
        
        addAllForReplay ( hazards_ ); 
>>>>>>> 84ec5a4c

        // get Stack to avoid overwriting effects of
        // intermediate recovery calls
        Stack replayStack = getReplayStack ();
        boolean replay = false;
        if ( !replayStack.empty ()  && commitDecided != null ) {
        	committed = commitDecided.booleanValue ();
        	replay = true;
            int count = replayStack.size ();
            TerminationResult result = new TerminationResult ( count );

            while ( !replayStack.empty () ) {
                Participant part = (Participant) replayStack.pop ();
                if ( committed ) {
                    CommitMessage cm = new CommitMessage ( part, result, false );
                    getPropagator ().submitPropagationMessage ( cm );
                } else {
                    RollbackMessage rm = new RollbackMessage ( part, result,
                            true );
                    getPropagator ().submitPropagationMessage ( rm );
                }
            }
            try {
                result.waitForReplies ();
                Stack replies = result.getReplies ();
                Enumeration enumm = replies.elements ();
                while ( enumm.hasMoreElements () ) {
                    Reply reply = (Reply) enumm.nextElement ();

                    if ( !reply.hasFailed () ) {
                        hazards_.remove ( reply.getParticipant () );
                    }
                }
                // TODO if overall result failed: check if heuristic state
                // should change?
                // for instance: if mixed replies -> change state to HEURMIXED
                // NOTE: this can happen on recovery with late registration
                // where the resource has ended in mixed mode


            } catch ( InterruptedException inter ) {
            	// cf bug 67457
    			InterruptedExceptionHelper.handleInterruptedException ( inter );
                // return silently;
                // worst case is some remaining indoubt participants
            }

        }

        if ( hazards_.isEmpty () ) {
            TerminatedStateHandler termStateHandler = new TerminatedStateHandler (
                    this );
            getCoordinator ().setStateHandler ( termStateHandler );
        } else if ( replay ) {
            // set state to heuristic again, to
            // notify logging of swapout.
        	// note: only do this if something could have changed such as in replay
            getCoordinator ().setStateHandler ( this );
        }
    }

    protected void setGlobalSiblingCount ( int count )
    {
        // nothing to do here
    }

    protected int prepare () throws RollbackException,
            java.lang.IllegalStateException, HeurHazardException,
            HeurMixedException, SysException
    {

        throw new HeurHazardException ( getHeuristicMessages () );
    }

    protected HeuristicMessage[] commit ( boolean onePhase )
            throws HeurRollbackException, HeurMixedException,
            HeurHazardException, java.lang.IllegalStateException,
            RollbackException, SysException
    {

        throw new HeurHazardException ( getHeuristicMessages () );
    }

    protected HeuristicMessage[] rollback () throws HeurCommitException,
            HeurMixedException, SysException, HeurHazardException,
            java.lang.IllegalStateException
    {

        throw new HeurHazardException ( getHeuristicMessages () );
    }

}
<|MERGE_RESOLUTION|>--- conflicted
+++ resolved
@@ -1,204 +1,198 @@
-/**
- * Copyright (C) 2000-2010 Atomikos <info@atomikos.com>
- *
- * This code ("Atomikos TransactionsEssentials"), by itself,
- * is being distributed under the
- * Apache License, Version 2.0 ("License"), a copy of which may be found at
- * http://www.atomikos.com/licenses/apache-license-2.0.txt .
- * You may not use this file except in compliance with the License.
- *
- * While the License grants certain patent license rights,
- * those patent license rights only extend to the use of
- * Atomikos TransactionsEssentials by itself.
- *
- * This code (Atomikos TransactionsEssentials) contains certain interfaces
- * in package (namespace) com.atomikos.icatch
- * (including com.atomikos.icatch.Participant) which, if implemented, may
- * infringe one or more patents held by Atomikos.
- * It should be appreciated that you may NOT implement such interfaces;
- * licensing to implement these interfaces must be obtained separately from Atomikos.
- *
- * Unless required by applicable law or agreed to in writing, software
- * distributed under the License is distributed on an "AS IS" BASIS,
- * WITHOUT WARRANTIES OR CONDITIONS OF ANY KIND, either express or implied.
- */
-
-package com.atomikos.icatch.imp;
-
-import java.util.Enumeration;
-import java.util.Hashtable;
-import java.util.Stack;
-import java.util.Vector;
-
-import com.atomikos.icatch.HeurCommitException;
-import com.atomikos.icatch.HeurHazardException;
-import com.atomikos.icatch.HeurMixedException;
-import com.atomikos.icatch.HeurRollbackException;
-import com.atomikos.icatch.HeuristicMessage;
-import com.atomikos.icatch.Participant;
-import com.atomikos.icatch.RollbackException;
-import com.atomikos.icatch.SysException;
-import com.atomikos.icatch.TxState;
-import com.atomikos.icatch.imp.thread.InterruptedExceptionHelper;
-
-/**
- * A state handler for the heuristic hazard coordinator state.
- */
-
-class HeurHazardStateHandler extends CoordinatorStateHandler
-{
-
-    private Vector hazards_;
-
-    HeurHazardStateHandler ( CoordinatorImp coordinator )
-    {
-        super ( coordinator );
-        hazards_ = new Vector ();
-    }
-
-    HeurHazardStateHandler ( CoordinatorStateHandler previous ,
-            Vector hazards )
-    {
-        super ( previous );
-        hazards_ = (Vector) hazards.clone ();
-
-    }
-
-    HeurHazardStateHandler ( CoordinatorStateHandler previous ,
-            Hashtable hazards )
-    {
-        super ( previous );
-        hazards_ = new Vector();
-        hazards_.addAll ( hazards.keySet() );
-
-    }
-
-
-    protected void recover ( CoordinatorImp coordinator )
-    {
-        super.recover ( coordinator );
-
-        // add all recovered participants to the replay stack
-        // to resume where we left off before the crash,
-        // and try to notify all hazards
-        Enumeration enumm = getCoordinator ().getParticipants ().elements ();
-        while ( enumm.hasMoreElements () ) {
-            Participant p = (Participant) enumm.nextElement ();
-            if ( !getReadOnlyTable ().containsKey ( p ) ) {
-                replayCompletion ( p );
-            }
-        } // while
-    }
-
-    protected Object getState ()
-    {
-        return TxState.HEUR_HAZARD;
-    }
-
-    protected void onTimeout ()
-    {
-        // this state can only be reached through COMMITTING or ABORTING
-        // so getCommitted can not be null
-<<<<<<< HEAD
-        boolean committed = getCommitted ().booleanValue ();
-
-        addAllForReplay ( hazards_ );
-=======
-        // or it can be: cf case 72990
-    	Boolean commitDecided = getCommitted();
-        boolean committed = false;
-        
-        addAllForReplay ( hazards_ ); 
->>>>>>> 84ec5a4c
-
-        // get Stack to avoid overwriting effects of
-        // intermediate recovery calls
-        Stack replayStack = getReplayStack ();
-        boolean replay = false;
-        if ( !replayStack.empty ()  && commitDecided != null ) {
-        	committed = commitDecided.booleanValue ();
-        	replay = true;
-            int count = replayStack.size ();
-            TerminationResult result = new TerminationResult ( count );
-
-            while ( !replayStack.empty () ) {
-                Participant part = (Participant) replayStack.pop ();
-                if ( committed ) {
-                    CommitMessage cm = new CommitMessage ( part, result, false );
-                    getPropagator ().submitPropagationMessage ( cm );
-                } else {
-                    RollbackMessage rm = new RollbackMessage ( part, result,
-                            true );
-                    getPropagator ().submitPropagationMessage ( rm );
-                }
-            }
-            try {
-                result.waitForReplies ();
-                Stack replies = result.getReplies ();
-                Enumeration enumm = replies.elements ();
-                while ( enumm.hasMoreElements () ) {
-                    Reply reply = (Reply) enumm.nextElement ();
-
-                    if ( !reply.hasFailed () ) {
-                        hazards_.remove ( reply.getParticipant () );
-                    }
-                }
-                // TODO if overall result failed: check if heuristic state
-                // should change?
-                // for instance: if mixed replies -> change state to HEURMIXED
-                // NOTE: this can happen on recovery with late registration
-                // where the resource has ended in mixed mode
-
-
-            } catch ( InterruptedException inter ) {
-            	// cf bug 67457
-    			InterruptedExceptionHelper.handleInterruptedException ( inter );
-                // return silently;
-                // worst case is some remaining indoubt participants
-            }
-
-        }
-
-        if ( hazards_.isEmpty () ) {
-            TerminatedStateHandler termStateHandler = new TerminatedStateHandler (
-                    this );
-            getCoordinator ().setStateHandler ( termStateHandler );
-        } else if ( replay ) {
-            // set state to heuristic again, to
-            // notify logging of swapout.
-        	// note: only do this if something could have changed such as in replay
-            getCoordinator ().setStateHandler ( this );
-        }
-    }
-
-    protected void setGlobalSiblingCount ( int count )
-    {
-        // nothing to do here
-    }
-
-    protected int prepare () throws RollbackException,
-            java.lang.IllegalStateException, HeurHazardException,
-            HeurMixedException, SysException
-    {
-
-        throw new HeurHazardException ( getHeuristicMessages () );
-    }
-
-    protected HeuristicMessage[] commit ( boolean onePhase )
-            throws HeurRollbackException, HeurMixedException,
-            HeurHazardException, java.lang.IllegalStateException,
-            RollbackException, SysException
-    {
-
-        throw new HeurHazardException ( getHeuristicMessages () );
-    }
-
-    protected HeuristicMessage[] rollback () throws HeurCommitException,
-            HeurMixedException, SysException, HeurHazardException,
-            java.lang.IllegalStateException
-    {
-
-        throw new HeurHazardException ( getHeuristicMessages () );
-    }
-
-}
+/**
+ * Copyright (C) 2000-2010 Atomikos <info@atomikos.com>
+ *
+ * This code ("Atomikos TransactionsEssentials"), by itself,
+ * is being distributed under the
+ * Apache License, Version 2.0 ("License"), a copy of which may be found at
+ * http://www.atomikos.com/licenses/apache-license-2.0.txt .
+ * You may not use this file except in compliance with the License.
+ *
+ * While the License grants certain patent license rights,
+ * those patent license rights only extend to the use of
+ * Atomikos TransactionsEssentials by itself.
+ *
+ * This code (Atomikos TransactionsEssentials) contains certain interfaces
+ * in package (namespace) com.atomikos.icatch
+ * (including com.atomikos.icatch.Participant) which, if implemented, may
+ * infringe one or more patents held by Atomikos.
+ * It should be appreciated that you may NOT implement such interfaces;
+ * licensing to implement these interfaces must be obtained separately from Atomikos.
+ *
+ * Unless required by applicable law or agreed to in writing, software
+ * distributed under the License is distributed on an "AS IS" BASIS,
+ * WITHOUT WARRANTIES OR CONDITIONS OF ANY KIND, either express or implied.
+ */
+
+package com.atomikos.icatch.imp;
+
+import java.util.Enumeration;
+import java.util.Hashtable;
+import java.util.Stack;
+import java.util.Vector;
+
+import com.atomikos.icatch.HeurCommitException;
+import com.atomikos.icatch.HeurHazardException;
+import com.atomikos.icatch.HeurMixedException;
+import com.atomikos.icatch.HeurRollbackException;
+import com.atomikos.icatch.HeuristicMessage;
+import com.atomikos.icatch.Participant;
+import com.atomikos.icatch.RollbackException;
+import com.atomikos.icatch.SysException;
+import com.atomikos.icatch.TxState;
+import com.atomikos.icatch.imp.thread.InterruptedExceptionHelper;
+
+/**
+ * A state handler for the heuristic hazard coordinator state.
+ */
+
+class HeurHazardStateHandler extends CoordinatorStateHandler
+{
+
+    private Vector hazards_;
+
+    HeurHazardStateHandler ( CoordinatorImp coordinator )
+    {
+        super ( coordinator );
+        hazards_ = new Vector ();
+    }
+
+    HeurHazardStateHandler ( CoordinatorStateHandler previous ,
+            Vector hazards )
+    {
+        super ( previous );
+        hazards_ = (Vector) hazards.clone ();
+
+    }
+
+    HeurHazardStateHandler ( CoordinatorStateHandler previous ,
+            Hashtable hazards )
+    {
+        super ( previous );
+        hazards_ = new Vector();
+        hazards_.addAll ( hazards.keySet() );
+
+    }
+
+
+    protected void recover ( CoordinatorImp coordinator )
+    {
+        super.recover ( coordinator );
+
+        // add all recovered participants to the replay stack
+        // to resume where we left off before the crash,
+        // and try to notify all hazards
+        Enumeration enumm = getCoordinator ().getParticipants ().elements ();
+        while ( enumm.hasMoreElements () ) {
+            Participant p = (Participant) enumm.nextElement ();
+            if ( !getReadOnlyTable ().containsKey ( p ) ) {
+                replayCompletion ( p );
+            }
+        } // while
+    }
+
+    protected Object getState ()
+    {
+        return TxState.HEUR_HAZARD;
+    }
+
+    protected void onTimeout ()
+    {
+        // this state can only be reached through COMMITTING or ABORTING
+        // so getCommitted can not be null
+        // or it can be: cf case 72990
+    	Boolean commitDecided = getCommitted();
+        boolean committed = false;
+        
+        addAllForReplay ( hazards_ ); 
+
+        // get Stack to avoid overwriting effects of
+        // intermediate recovery calls
+        Stack replayStack = getReplayStack ();
+        boolean replay = false;
+        if ( !replayStack.empty ()  && commitDecided != null ) {
+        	committed = commitDecided.booleanValue ();
+        	replay = true;
+            int count = replayStack.size ();
+            TerminationResult result = new TerminationResult ( count );
+
+            while ( !replayStack.empty () ) {
+                Participant part = (Participant) replayStack.pop ();
+                if ( committed ) {
+                    CommitMessage cm = new CommitMessage ( part, result, false );
+                    getPropagator ().submitPropagationMessage ( cm );
+                } else {
+                    RollbackMessage rm = new RollbackMessage ( part, result,
+                            true );
+                    getPropagator ().submitPropagationMessage ( rm );
+                }
+            }
+            try {
+                result.waitForReplies ();
+                Stack replies = result.getReplies ();
+                Enumeration enumm = replies.elements ();
+                while ( enumm.hasMoreElements () ) {
+                    Reply reply = (Reply) enumm.nextElement ();
+
+                    if ( !reply.hasFailed () ) {
+                        hazards_.remove ( reply.getParticipant () );
+                    }
+                }
+                // TODO if overall result failed: check if heuristic state
+                // should change?
+                // for instance: if mixed replies -> change state to HEURMIXED
+                // NOTE: this can happen on recovery with late registration
+                // where the resource has ended in mixed mode
+
+
+            } catch ( InterruptedException inter ) {
+            	// cf bug 67457
+    			InterruptedExceptionHelper.handleInterruptedException ( inter );
+                // return silently;
+                // worst case is some remaining indoubt participants
+            }
+
+        }
+
+        if ( hazards_.isEmpty () ) {
+            TerminatedStateHandler termStateHandler = new TerminatedStateHandler (
+                    this );
+            getCoordinator ().setStateHandler ( termStateHandler );
+        } else if ( replay ) {
+            // set state to heuristic again, to
+            // notify logging of swapout.
+        	// note: only do this if something could have changed such as in replay
+            getCoordinator ().setStateHandler ( this );
+        }
+    }
+
+    protected void setGlobalSiblingCount ( int count )
+    {
+        // nothing to do here
+    }
+
+    protected int prepare () throws RollbackException,
+            java.lang.IllegalStateException, HeurHazardException,
+            HeurMixedException, SysException
+    {
+
+        throw new HeurHazardException ( getHeuristicMessages () );
+    }
+
+    protected HeuristicMessage[] commit ( boolean onePhase )
+            throws HeurRollbackException, HeurMixedException,
+            HeurHazardException, java.lang.IllegalStateException,
+            RollbackException, SysException
+    {
+
+        throw new HeurHazardException ( getHeuristicMessages () );
+    }
+
+    protected HeuristicMessage[] rollback () throws HeurCommitException,
+            HeurMixedException, SysException, HeurHazardException,
+            java.lang.IllegalStateException
+    {
+
+        throw new HeurHazardException ( getHeuristicMessages () );
+    }
+
+}