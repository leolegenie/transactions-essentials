--- conflicted
+++ resolved
@@ -1,283 +1,274 @@
-/**
- * Copyright (C) 2000-2012 Atomikos <info@atomikos.com>
- *
- * This code ("Atomikos TransactionsEssentials"), by itself,
- * is being distributed under the
- * Apache License, Version 2.0 ("License"), a copy of which may be found at
- * http://www.atomikos.com/licenses/apache-license-2.0.txt .
- * You may not use this file except in compliance with the License.
- *
- * While the License grants certain patent license rights,
- * those patent license rights only extend to the use of
- * Atomikos TransactionsEssentials by itself.
- *
- * This code (Atomikos TransactionsEssentials) contains certain interfaces
- * in package (namespace) com.atomikos.icatch
- * (including com.atomikos.icatch.Participant) which, if implemented, may
- * infringe one or more patents held by Atomikos.
- * It should be appreciated that you may NOT implement such interfaces;
- * licensing to implement these interfaces must be obtained separately from Atomikos.
- *
- * Unless required by applicable law or agreed to in writing, software
- * distributed under the License is distributed on an "AS IS" BASIS,
- * WITHOUT WARRANTIES OR CONDITIONS OF ANY KIND, either express or implied.
- */
-
-package com.atomikos.icatch.imp;
-
-import java.util.Enumeration;
-import java.util.Stack;
-import java.util.Vector;
-
-import com.atomikos.icatch.HeurCommitException;
-import com.atomikos.icatch.HeurHazardException;
-import com.atomikos.icatch.HeurMixedException;
-import com.atomikos.icatch.HeurRollbackException;
-import com.atomikos.icatch.HeuristicMessage;
-import com.atomikos.icatch.Participant;
-import com.atomikos.icatch.RollbackException;
-import com.atomikos.icatch.SysException;
-import com.atomikos.icatch.TxState;
-import com.atomikos.icatch.imp.thread.InterruptedExceptionHelper;
-import com.atomikos.logging.Logger;
-import com.atomikos.logging.LoggerFactory;
-
-/**
- * A state handler for the active coordinator state.
- */
-
-class ActiveStateHandler extends CoordinatorStateHandler
-{
-
-	private static final long serialVersionUID = -80097456886481668L;
-
-	private static final Logger LOGGER = LoggerFactory.createLogger(ActiveStateHandler.class);
-
-    private long rollbackTicks_;
-    // how many timeout events have happened?
-    // if max allowed -> rollback on timeout
-
-    private int globalSiblingCount_;
-
-
-    ActiveStateHandler ( CoordinatorImp coordinator )
-    {
-        super ( coordinator );
-        rollbackTicks_ = 0;
-    }
-
-
-    protected long getRollbackTicks ()
-    {
-        return rollbackTicks_;
-    }
-
-    protected Object getState ()
-    {
-        return TxState.ACTIVE;
-    }
-
-    protected void onTimeout ()
-    {
-
-        try {
-            if ( rollbackTicks_ < getCoordinator ().getMaxRollbackTicks () )
-                rollbackTicks_++;
-            else {
-                // first check if we are still the current state!
-                // otherwise, a COMMITTING tx could be rolled back
-                // in case of 1PC!!!
-                if ( getCoordinator ().getState ().equals ( getState () ) ) {
-<<<<<<< HEAD
-
-                    LOGGER.logWarning( "Rollback of timedout ACTIVE coordinator !" );
-                    boolean indoubt = getCoordinator().isRecoverableWhileActive().booleanValue();
-                    //treat activities (recoverable) as indoubts to make sure that anomalies
-                    //with early prepare etc. are treated as heuristics
-                    super.rollback ( indoubt , false );
-=======
-                	if ( getCoordinator().prefersSingleThreaded2PC() ) {
-                		//cf case 71748
-                		printMsg ( "Timeout/setRollbackOnly of ACTIVE coordinator !" );
-                		getCoordinator().setRollbackOnly();
-                	} else {
-                		printMsg ( "Rollback of timedout ACTIVE coordinator !" );
-                		boolean indoubt = getCoordinator().isRecoverableWhileActive().booleanValue();
-                		//treat activities (recoverable) as indoubts to make sure that anomalies
-                		//with early prepare etc. are treated as heuristics
-                		super.rollback ( indoubt , false );
-                	}
->>>>>>> 84ec5a4c
-                }
-            }
-        } catch ( Exception e ) {
-            LOGGER.logInfo( "Error in timeout of ACTIVE state: " + e.getMessage ()
-                    + " for coordinator " + getCoordinator ().getCoordinatorId () );
-        }
-    }
-
-    protected void setGlobalSiblingCount ( int count )
-    {
-        globalSiblingCount_ = count;
-    }
-
-    protected int prepare () throws RollbackException,
-            java.lang.IllegalStateException, HeurHazardException,
-            HeurMixedException, SysException
-    {
-
-        Stack errors = new Stack (); // error propagation
-        int count = 0; // number of participants
-        PrepareResult result = null; // synchronization
-        boolean allReadOnly = true; // if still true at end-> readonly vote
-        int ret = 0; // return value
-        Vector participants = getCoordinator ().getParticipants ();
-        CoordinatorStateHandler nextStateHandler = null;
-
-        if ( orphansExist() ) {
-            try {
-                if ( LOGGER.isDebugEnabled() ) LOGGER.logDebug ( "Orphans detected: "
-                        + getCoordinator ().getLocalSiblingCount () + " vs "
-                        + globalSiblingCount_ + " - forcing rollback." );
-                super.rollback ( getCoordinator().isRecoverableWhileActive().booleanValue() , false );
-
-            } catch ( HeurCommitException hc ) {
-                throw new HeurMixedException ( hc.getHeuristicMessages() );
-            }
-
-            throw new RollbackException ( "Orphans detected." );
-        }
-
-        try {
-        	try {
-        		getCoordinator().setState ( TxState.PREPARING );
-        	} catch ( RuntimeException error ) {
-        		//See case 23334
-        		String msg = "Error in preparing: " + error.getMessage() + " - rolling back instead";
-        		LOGGER.logWarning ( msg , error );
-        		try {
-					super.rollback ( getCoordinator().isRecoverableWhileActive().booleanValue() , false );
-					throw new RollbackException ( msg );
-        		} catch ( HeurCommitException e ) {
-					LOGGER.logWarning ( "Illegal heuristic commit during rollback before prepare:" + e );
-					throw new HeurMixedException ( e.getHeuristicMessages() );
-				}
-        	}
-            count = participants.size ();
-            result = new PrepareResult ( count );
-            Enumeration enumm = participants.elements ();
-            while ( enumm.hasMoreElements () ) {
-                Participant p = (Participant) enumm.nextElement ();
-                PrepareMessage pm = new PrepareMessage ( p, result );
-                if ( getCascadeList () != null && p.getURI () != null ) { //null for OTS
-                    Integer sibnum = (Integer) getCascadeList ().get ( p.getURI () );
-                    if ( sibnum != null ) { // null for local participant!
-                        p.setGlobalSiblingCount ( sibnum.intValue () );
-                    }
-                    p.setCascadeList ( getCascadeList () );
-                }
-
-                getPropagator ().submitPropagationMessage ( pm );
-            } // while
-
-            result.waitForReplies ();
-
-            boolean voteOK = result.allYes ();
-            setReadOnlyTable ( result.getReadOnlyTable () );
-            allReadOnly = result.allReadOnly ();
-
-            if ( !voteOK ) {
-
-                int res = result.getResult ();
-               
-                try {
-                    rollback ( true, false );
-                } catch ( HeurCommitException hc ) {
-                    // should not happen:
-                    // means that ALL subordinate work committed heuristically.
-                    // this is impossible since it assumes that ALL
-                    // participants voted YES in the first place,
-                    // which contradicts the fact that we are dealing with
-                    // !voteOK
-                    errors.push ( hc );
-                    throw new SysException ( "Unexpected heuristic: "
-                            + hc.getMessage (), errors );
-                }
-                throw new RollbackException ( "Prepare: " + "NO vote" );
-             
-            }
-        } catch ( RuntimeException runerr ) {
-            errors.push ( runerr );
-            throw new SysException ( "Error in prepare: " + runerr.getMessage (), errors );
-        } catch ( InterruptedException err ) {
-        	// cf bug 67457
-			InterruptedExceptionHelper.handleInterruptedException ( err );
-            errors.push ( err );
-            throw new SysException ( "Error in prepare: " + err.getMessage (), errors );
-        }
-        // here we are if all yes.
-        if ( allReadOnly ) {
-            nextStateHandler = new TerminatedStateHandler ( this );
-            getCoordinator ().setStateHandler ( nextStateHandler );
-            ret = Participant.READ_ONLY;
-        } else {
-            nextStateHandler = new IndoubtStateHandler ( this );
-            getCoordinator ().setStateHandler ( nextStateHandler );
-            ret = Participant.READ_ONLY + 1;
-        }
-
-        return ret;
-    }
-
-    private boolean orphansExist() {
-		return getCoordinator().checkSiblings() && globalSiblingCount_ != getCoordinator ().getLocalSiblingCount();
-	}
-
-
-	protected HeuristicMessage[] commit ( boolean onePhase )
-            throws HeurRollbackException, HeurMixedException,
-            HeurHazardException, java.lang.IllegalStateException,
-            RollbackException, SysException
-    {
-        HeuristicMessage[] result = new HeuristicMessage[0];
-        if ( !onePhase )
-            throw new IllegalStateException (
-                    "Illegal state for commit: ACTIVE!" );
-
-        if ( getCoordinator ().getParticipants ().size () > 1 ) {
-            int prepareResult = Participant.READ_ONLY + 1;
-
-            // happens if client has one remote participant
-            // and hence decides for 1PC, but the remote
-            // instance (this one) has more participants registered
-            // in that case: first prepare and then do normal
-            // 2PC commit
-
-            setGlobalSiblingCount ( 1 );
-            prepareResult = prepare ();
-            // make sure to only do 2PC commit if NOT read only
-            if ( prepareResult == Participant.READ_ONLY ) result = getHeuristicMessages ();
-            else result = commit ( false, false );
-        } else {
-            result = commit ( false, true );
-        }
-        return result;
-
-    }
-
-    protected HeuristicMessage[] rollback ()
-            throws HeurCommitException, HeurMixedException, SysException,
-            HeurHazardException, java.lang.IllegalStateException
-    {
-
-        return rollback ( getCoordinator().isRecoverableWhileActive().booleanValue() , false );
-    }
-
-    protected Boolean replayCompletion ( Participant participant )
-            throws IllegalStateException
-    {
-
-        throw new IllegalStateException ( "No prepares sent yet." );
-    }
-
-}
+/**
+ * Copyright (C) 2000-2012 Atomikos <info@atomikos.com>
+ *
+ * This code ("Atomikos TransactionsEssentials"), by itself,
+ * is being distributed under the
+ * Apache License, Version 2.0 ("License"), a copy of which may be found at
+ * http://www.atomikos.com/licenses/apache-license-2.0.txt .
+ * You may not use this file except in compliance with the License.
+ *
+ * While the License grants certain patent license rights,
+ * those patent license rights only extend to the use of
+ * Atomikos TransactionsEssentials by itself.
+ *
+ * This code (Atomikos TransactionsEssentials) contains certain interfaces
+ * in package (namespace) com.atomikos.icatch
+ * (including com.atomikos.icatch.Participant) which, if implemented, may
+ * infringe one or more patents held by Atomikos.
+ * It should be appreciated that you may NOT implement such interfaces;
+ * licensing to implement these interfaces must be obtained separately from Atomikos.
+ *
+ * Unless required by applicable law or agreed to in writing, software
+ * distributed under the License is distributed on an "AS IS" BASIS,
+ * WITHOUT WARRANTIES OR CONDITIONS OF ANY KIND, either express or implied.
+ */
+
+package com.atomikos.icatch.imp;
+
+import java.util.Enumeration;
+import java.util.Stack;
+import java.util.Vector;
+
+import com.atomikos.icatch.HeurCommitException;
+import com.atomikos.icatch.HeurHazardException;
+import com.atomikos.icatch.HeurMixedException;
+import com.atomikos.icatch.HeurRollbackException;
+import com.atomikos.icatch.HeuristicMessage;
+import com.atomikos.icatch.Participant;
+import com.atomikos.icatch.RollbackException;
+import com.atomikos.icatch.SysException;
+import com.atomikos.icatch.TxState;
+import com.atomikos.icatch.imp.thread.InterruptedExceptionHelper;
+import com.atomikos.logging.Logger;
+import com.atomikos.logging.LoggerFactory;
+
+/**
+ * A state handler for the active coordinator state.
+ */
+
+class ActiveStateHandler extends CoordinatorStateHandler
+{
+
+	private static final long serialVersionUID = -80097456886481668L;
+
+	private static final Logger LOGGER = LoggerFactory.createLogger(ActiveStateHandler.class);
+
+    private long rollbackTicks_;
+    // how many timeout events have happened?
+    // if max allowed -> rollback on timeout
+
+    private int globalSiblingCount_;
+
+
+    ActiveStateHandler ( CoordinatorImp coordinator )
+    {
+        super ( coordinator );
+        rollbackTicks_ = 0;
+    }
+
+
+    protected long getRollbackTicks ()
+    {
+        return rollbackTicks_;
+    }
+
+    protected Object getState ()
+    {
+        return TxState.ACTIVE;
+    }
+
+    protected void onTimeout ()
+    {
+
+        try {
+            if ( rollbackTicks_ < getCoordinator ().getMaxRollbackTicks () )
+                rollbackTicks_++;
+            else {
+                // first check if we are still the current state!
+                // otherwise, a COMMITTING tx could be rolled back
+                // in case of 1PC!!!
+                if ( getCoordinator ().getState ().equals ( getState () ) ) {
+                	if ( getCoordinator().prefersSingleThreaded2PC() ) {
+                		//cf case 71748
+                		LOGGER.logWarning ( "Timeout/setRollbackOnly of ACTIVE coordinator !" );
+                		getCoordinator().setRollbackOnly();
+                	} else {
+                		LOGGER.logWarning ( "Rollback of timedout ACTIVE coordinator !" );
+                		boolean indoubt = getCoordinator().isRecoverableWhileActive().booleanValue();
+                		//treat activities (recoverable) as indoubts to make sure that anomalies
+                		//with early prepare etc. are treated as heuristics
+                		super.rollback ( indoubt , false );
+                	}
+                }
+            }
+        } catch ( Exception e ) {
+            LOGGER.logInfo( "Error in timeout of ACTIVE state: " + e.getMessage ()
+                    + " for coordinator " + getCoordinator ().getCoordinatorId () );
+        }
+    }
+
+    protected void setGlobalSiblingCount ( int count )
+    {
+        globalSiblingCount_ = count;
+    }
+
+    protected int prepare () throws RollbackException,
+            java.lang.IllegalStateException, HeurHazardException,
+            HeurMixedException, SysException
+    {
+
+        Stack errors = new Stack (); // error propagation
+        int count = 0; // number of participants
+        PrepareResult result = null; // synchronization
+        boolean allReadOnly = true; // if still true at end-> readonly vote
+        int ret = 0; // return value
+        Vector participants = getCoordinator ().getParticipants ();
+        CoordinatorStateHandler nextStateHandler = null;
+
+        if ( orphansExist() ) {
+            try {
+                if ( LOGGER.isDebugEnabled() ) LOGGER.logDebug ( "Orphans detected: "
+                        + getCoordinator ().getLocalSiblingCount () + " vs "
+                        + globalSiblingCount_ + " - forcing rollback." );
+                super.rollback ( getCoordinator().isRecoverableWhileActive().booleanValue() , false );
+
+            } catch ( HeurCommitException hc ) {
+                throw new HeurMixedException ( hc.getHeuristicMessages() );
+            }
+
+            throw new RollbackException ( "Orphans detected." );
+        }
+
+        try {
+        	try {
+        		getCoordinator().setState ( TxState.PREPARING );
+        	} catch ( RuntimeException error ) {
+        		//See case 23334
+        		String msg = "Error in preparing: " + error.getMessage() + " - rolling back instead";
+        		LOGGER.logWarning ( msg , error );
+        		try {
+					super.rollback ( getCoordinator().isRecoverableWhileActive().booleanValue() , false );
+					throw new RollbackException ( msg );
+        		} catch ( HeurCommitException e ) {
+					LOGGER.logWarning ( "Illegal heuristic commit during rollback before prepare:" + e );
+					throw new HeurMixedException ( e.getHeuristicMessages() );
+				}
+        	}
+            count = participants.size ();
+            result = new PrepareResult ( count );
+            Enumeration enumm = participants.elements ();
+            while ( enumm.hasMoreElements () ) {
+                Participant p = (Participant) enumm.nextElement ();
+                PrepareMessage pm = new PrepareMessage ( p, result );
+                if ( getCascadeList () != null && p.getURI () != null ) { //null for OTS
+                    Integer sibnum = (Integer) getCascadeList ().get ( p.getURI () );
+                    if ( sibnum != null ) { // null for local participant!
+                        p.setGlobalSiblingCount ( sibnum.intValue () );
+                    }
+                    p.setCascadeList ( getCascadeList () );
+                }
+
+                getPropagator ().submitPropagationMessage ( pm );
+            } // while
+
+            result.waitForReplies ();
+
+            boolean voteOK = result.allYes ();
+            setReadOnlyTable ( result.getReadOnlyTable () );
+            allReadOnly = result.allReadOnly ();
+
+            if ( !voteOK ) {
+
+                int res = result.getResult ();
+               
+                try {
+                    rollback ( true, false );
+                } catch ( HeurCommitException hc ) {
+                    // should not happen:
+                    // means that ALL subordinate work committed heuristically.
+                    // this is impossible since it assumes that ALL
+                    // participants voted YES in the first place,
+                    // which contradicts the fact that we are dealing with
+                    // !voteOK
+                    errors.push ( hc );
+                    throw new SysException ( "Unexpected heuristic: "
+                            + hc.getMessage (), errors );
+                }
+                throw new RollbackException ( "Prepare: " + "NO vote" );
+             
+            }
+        } catch ( RuntimeException runerr ) {
+            errors.push ( runerr );
+            throw new SysException ( "Error in prepare: " + runerr.getMessage (), errors );
+        } catch ( InterruptedException err ) {
+        	// cf bug 67457
+			InterruptedExceptionHelper.handleInterruptedException ( err );
+            errors.push ( err );
+            throw new SysException ( "Error in prepare: " + err.getMessage (), errors );
+        }
+        // here we are if all yes.
+        if ( allReadOnly ) {
+            nextStateHandler = new TerminatedStateHandler ( this );
+            getCoordinator ().setStateHandler ( nextStateHandler );
+            ret = Participant.READ_ONLY;
+        } else {
+            nextStateHandler = new IndoubtStateHandler ( this );
+            getCoordinator ().setStateHandler ( nextStateHandler );
+            ret = Participant.READ_ONLY + 1;
+        }
+
+        return ret;
+    }
+
+    private boolean orphansExist() {
+		return getCoordinator().checkSiblings() && globalSiblingCount_ != getCoordinator ().getLocalSiblingCount();
+	}
+
+
+	protected HeuristicMessage[] commit ( boolean onePhase )
+            throws HeurRollbackException, HeurMixedException,
+            HeurHazardException, java.lang.IllegalStateException,
+            RollbackException, SysException
+    {
+        HeuristicMessage[] result = new HeuristicMessage[0];
+        if ( !onePhase )
+            throw new IllegalStateException (
+                    "Illegal state for commit: ACTIVE!" );
+
+        if ( getCoordinator ().getParticipants ().size () > 1 ) {
+            int prepareResult = Participant.READ_ONLY + 1;
+
+            // happens if client has one remote participant
+            // and hence decides for 1PC, but the remote
+            // instance (this one) has more participants registered
+            // in that case: first prepare and then do normal
+            // 2PC commit
+
+            setGlobalSiblingCount ( 1 );
+            prepareResult = prepare ();
+            // make sure to only do 2PC commit if NOT read only
+            if ( prepareResult == Participant.READ_ONLY ) result = getHeuristicMessages ();
+            else result = commit ( false, false );
+        } else {
+            result = commit ( false, true );
+        }
+        return result;
+
+    }
+
+    protected HeuristicMessage[] rollback ()
+            throws HeurCommitException, HeurMixedException, SysException,
+            HeurHazardException, java.lang.IllegalStateException
+    {
+
+        return rollback ( getCoordinator().isRecoverableWhileActive().booleanValue() , false );
+    }
+
+    protected Boolean replayCompletion ( Participant participant )
+            throws IllegalStateException
+    {
+
+        throw new IllegalStateException ( "No prepares sent yet." );
+    }
+
+}