/**
 * Copyright (C) 2000-2010 Atomikos <info@atomikos.com>
 *
 * This code ("Atomikos TransactionsEssentials"), by itself,
 * is being distributed under the
 * Apache License, Version 2.0 ("License"), a copy of which may be found at
 * http://www.atomikos.com/licenses/apache-license-2.0.txt .
 * You may not use this file except in compliance with the License.
 *
 * While the License grants certain patent license rights,
 * those patent license rights only extend to the use of
 * Atomikos TransactionsEssentials by itself.
 *
 * This code (Atomikos TransactionsEssentials) contains certain interfaces
 * in package (namespace) com.atomikos.icatch
 * (including com.atomikos.icatch.Participant) which, if implemented, may
 * infringe one or more patents held by Atomikos.
 * It should be appreciated that you may NOT implement such interfaces;
 * licensing to implement these interfaces must be obtained separately from Atomikos.
 *
 * Unless required by applicable law or agreed to in writing, software
 * distributed under the License is distributed on an "AS IS" BASIS,
 * WITHOUT WARRANTIES OR CONDITIONS OF ANY KIND, either express or implied.
 */

package com.atomikos.icatch.imp;

import java.util.Hashtable;
import java.util.Properties;
import java.util.Stack;

import com.atomikos.icatch.CompositeTransaction;
import com.atomikos.icatch.CompositeTransactionManager;
import com.atomikos.icatch.Participant;
import com.atomikos.icatch.Propagation;
import com.atomikos.icatch.SubTxAwareParticipant;
import com.atomikos.icatch.SysException;
import com.atomikos.icatch.TxState;
import com.atomikos.logging.Logger;
import com.atomikos.logging.LoggerFactory;

/**
 * Abstract TM class, to be extended for different communication layers. For
 * instance, transacted RMI could be one extension, JTS another one.
 */

public class BaseTransactionManager implements CompositeTransactionManager,
        SubTxAwareParticipant
{
	private static final Logger LOGGER = LoggerFactory.createLogger(BaseTransactionManager.class);

	private static final long serialVersionUID = -552994279460833505L;
	
	private Hashtable threadtotxmap_ = null;
    // maps threads to composite transactions

    private Hashtable txtothreadmap_ = null;
    // inverse map: txs to threads

    private TransactionServiceImp service_;
    // the tx service to use.

    private boolean initialized_;

    // true asa init called


    protected BaseTransactionManager ()
    {
        threadtotxmap_ = new Hashtable ();
        txtothreadmap_ = new Hashtable ();
        initialized_ = false;
    }



    /**
     * Get the thread associated with a given transaction.
     */

    private Thread getThread ( CompositeTransaction ct )
    {
        Thread thread = null;

        synchronized ( txtothreadmap_ ) {
            thread = (Thread) txtothreadmap_.get ( ct );
        }
        return thread;
    }

    /**
     * Remove mappings for given thread.
     *
     * @return Stack The tx stack that was for current thread.
     */

    private Stack removeThreadMappings ( Thread thread )
    {

        Stack ret = null;
        synchronized ( threadtotxmap_ ) {
            ret = (Stack) threadtotxmap_.remove ( thread );
            CompositeTransaction tx = (CompositeTransaction) ret.peek ();
            txtothreadmap_.remove ( tx );
        }
        return ret;
    }

    /**
     * Set mappings for current thread.
     *
     * @param ct
     *            The transaction to map to. Also sets the coordinator mapping
     *            by getting ct's coordinator.
     */

    private void setThreadMappings ( CompositeTransaction ct , Thread thread )
            throws IllegalStateException, SysException
    {
        //case 21806: callbacks to ct to be made outside synchronized block
    	ct.addSubTxAwareParticipant ( this ); //step 1

        synchronized ( threadtotxmap_ ) {
        	//between step 1 and here, intermediate timeout/rollback of the ct
        	//may have happened; make sure to check or we add a thread mapping
        	//that will never be removed!
        	if ( TxState.ACTIVE.equals ( ct.getState() )) {
        		Stack txs = (Stack) threadtotxmap_.get ( thread );
        		if ( txs == null )
        			txs = new Stack ();
        		txs.push ( ct );
        		threadtotxmap_.put ( thread, txs );
        		txtothreadmap_.put ( ct, thread );
        	}
        }


    }

    private void restoreThreadMappings ( Stack stack , Thread thread )
            throws IllegalStateException
    {
    	//case 21806: callbacks to ct to be made outside synchronized block
    	CompositeTransaction tx = (CompositeTransaction) stack.peek ();
    	tx.addSubTxAwareParticipant ( this ); //step 1

        synchronized ( threadtotxmap_ ) {
        	//between step 1 and here, intermediate timeout/rollback of the ct
        	//may have happened; make sure to check or we add a thread mapping
        	//that will never be removed!
        	Object state = tx.getState();

        	if ( TxState.ACTIVE.equals ( state ) || TxState.MARKED_ABORT.equals ( state ) ) {
        		//also resume for marked abort - see case 26398
        		Stack txs = (Stack) threadtotxmap_.get ( thread );
        		if ( txs != null ) throw new IllegalStateException ("Thread already has subtx stack" );
        		threadtotxmap_.put ( thread, stack );
        		txtothreadmap_.put ( tx, thread );
        	}
        }
    }

    private CompositeTransactionImp getCurrentTx ()
    {
        Thread thread = Thread.currentThread ();
        synchronized ( threadtotxmap_ ) {
            Stack txs = (Stack) threadtotxmap_.get ( thread );
            if ( txs == null )
                return null;
            else
                return (CompositeTransactionImp) txs.peek ();

        }
    }


    /**
     * Initialize the TM.
     *
     * @param service
     *            The tx service to use. As part of this method, the service
     *            will also be initialized.
     * @param properties The init properties.
     */

    public void init ( TransactionServiceImp service , Properties properties ) throws SysException
    {
        service_ = service;
        service_.init ( properties );
        initialized_ = true;
    }

    /**
     * Get the participant for the given root. Needed for recovery of JCA
     * inbound transactions.
     *
     * @param root
     * @return The participant.
     */
    public Participant getParticipant ( String root )
    {
        return service_.getParticipant ( root );
    }

    /**
     * Called if a tx is ended successfully. In order to remove the tx from the
     * mapping.
     *
     * @see SubTxAwareParticipant
     */

    public void committed ( CompositeTransaction tx )
    {
        removeTransaction ( tx );
    }

    /**
     * Called if a tx is ended with failure. In order to remove tx from mapping.
     *
     * @see SubTxAwareParticipant
     */

    public void rolledback ( CompositeTransaction tx )
    {
        removeTransaction ( tx );

    }

    /**
     * @see CompositeTransactionManager
     */

    public CompositeTransaction getCompositeTransaction () throws SysException
    {
        if ( !initialized_ )
            throw new IllegalStateException ( "Not initialized" );

        CompositeTransaction ct = null;
        ct = getCurrentTx ();
        if ( ct != null ) {
<<<<<<< HEAD
        	if(LOGGER.isDebugEnabled()){
            	LOGGER.logDebug("getCompositeTransaction()  returning instance with id "
                        + ct.getTid ());
        	}
        } else{
        	if(LOGGER.isDebugEnabled()){
        		LOGGER.logDebug("getCompositeTransaction() returning NULL!");
        	}
        }

=======
            printMsg ( "getCompositeTransaction()  returning instance with id "
                    + ct.getTid (), Console.DEBUG );
        } else
            printMsg ( "getCompositeTransaction() returning null",
                    Console.DEBUG );
>>>>>>> 84ec5a4c
        return ct;
    }

    /**
     * @see CompositeTransactionManager
     */

    public CompositeTransaction getCompositeTransaction ( String tid )
            throws SysException
    {
        CompositeTransaction ret = service_.getCompositeTransaction ( tid );
        if ( ret != null ) {
        	if(LOGGER.isDebugEnabled()){
        		LOGGER.logDebug("getCompositeTransaction ( " + tid
                    + " ) returning instance with tid " + ret.getTid ());
        	}
        } else {
<<<<<<< HEAD
        	if(LOGGER.isDebugEnabled()){
        		LOGGER.logDebug( "getCompositeTransaction ( " + tid
                    + " ) returning NULL!");
        	}
=======
            printMsg ( "getCompositeTransaction ( " + tid
                    + " ) returning null", Console.DEBUG );
>>>>>>> 84ec5a4c
        }
        return ret;
    }




    /**
     * Recreate a composite transaction based on an imported context. Needed by
     * the application's communication layer.
     *
     * @param context
     *            The propagationcontext.
     * @param orphancheck
     *            If true, real composite txs are done. If false, OTS like
     *            behavior applies.
     * @param heur_commit
     *            True for heuristic commit, false for heuristic rollback.
     *
     * @return CompositeTransaction The recreated local instance.
     * @exception SysException
     *                Failure.
     */

    protected synchronized CompositeTransaction recreateCompositeTransaction (
            Propagation context , boolean orphancheck , boolean heur_commit )
            throws SysException
    {
        CompositeTransaction ct = null;


        ct = getCurrentTx();
        if ( ct != null ) {
            LOGGER.logWarning("Recreating a transaction with existing transaction: " + ct.getTid());
        }
        ct = service_.recreateCompositeTransaction ( context, orphancheck,
                heur_commit );
        Thread t = Thread.currentThread ();
        setThreadMappings ( ct, t );
        return ct;
    }

    /**
     * @see CompositeTransactionManager
     */

    public CompositeTransaction suspend () throws SysException
    {
    	if ( !initialized_ ) throw new IllegalStateException ( "Not initialized" );
       
    	

        CompositeTransaction ret = getCurrentTx ();
        if ( ret != null ) {
        	if(LOGGER.isInfoEnabled()){
        		LOGGER.logInfo("suspend() for transaction " + ret.getTid ());
        	}
        	Thread thread = Thread.currentThread();   
            removeThreadMappings ( thread );
        } else {
        	if(LOGGER.isInfoEnabled()){
        		LOGGER.logInfo("suspend() called without a transaction context");
        	}
        }
        return ret;

    }

    /**
     * @see CompositeTransactionManager
     */

    public void resume ( CompositeTransaction ct )
            throws IllegalStateException, SysException
    {
        

        if ( !initialized_ )
            throw new IllegalStateException ( "Not initialized" );

        Stack ancestors = new Stack ();
        Stack tmp = new Stack ();
        Stack lineage = (Stack) ct.getLineage ().clone ();
        boolean done = false;
        while ( !lineage.isEmpty () && !done ) {
            CompositeTransaction parent = (CompositeTransaction) lineage.pop ();
            if ( !parent.isLocal () )
                done = true;
            else
                tmp.push ( parent );
        }
        while ( !tmp.isEmpty () ) {
            ancestors.push ( tmp.pop () );
        }
        ancestors.push ( ct );

        Thread thread = Thread.currentThread ();
        restoreThreadMappings ( ancestors, thread );
        if(LOGGER.isInfoEnabled()) LOGGER.logInfo("resume ( " + ct + " ) done for transaction " + ct.getTid ());
        
    }

    /**
     * Shut down the server in a clean way.
     *
     * @param force
     *            If true, shutdown will not wait for possibly indoubt txs to
     *            finish. Calling shutdown with force being true implies that
     *            shutdown will not fail, but there may be remaining timer
     *            threads that stay asleep until there timeouts expire. Such
     *            remaining active transactions will NOT be able to finish,
     *            because the recovery manager will be shutdown by that time.
     *            New transactions will not be allowed.
     *
     * @exception SysException
     *                For unexpected errors.
     * @exception IllegalStateException
     *                If active txs exist, and not force.
     */

    public void shutdown ( boolean force ) throws SysException,
            IllegalStateException
    {
        service_.shutdown ( force );
    }

    protected void startlistening ( CompositeTransaction transaction )
            throws SysException
    {
        transaction.addSubTxAwareParticipant ( this );
    }

    /**
     * Removes the tx associated with calling thread. Restores context to the
     * last locally started parent, if any. Does nothing if no thread found or
     * if ct null.
     *
     * @param ct
     *            The transaction to remove.
     */

    private void removeTransaction ( CompositeTransaction ct )
    {
        if ( ct == null ) return;

        Thread thread = getThread ( ct );
        if ( thread == null ) return;

        Stack mappings = removeThreadMappings ( thread );
        if ( mappings != null && !mappings.empty () ) {
            mappings.pop ();
            if ( !mappings.empty () ) restoreThreadMappings ( mappings, thread );
        }

    }

    /**
     * @see CompositeTransactionManager
     */

    public CompositeTransaction createCompositeTransaction ( long timeout ) throws SysException
    {
        Stack errors = new Stack();
        CompositeTransaction ct = null , ret = null;
        
        ct = getCurrentTx ();
        if ( ct == null ) {
            ret = service_.createCompositeTransaction ( timeout );
            if(LOGGER.isInfoEnabled()){
            	LOGGER.logInfo("createCompositeTransaction ( " + timeout + " ): "
                    + "created new ROOT transaction with id " + ret.getTid ());
            }
        } else {
        	 if(LOGGER.isInfoEnabled()) LOGGER.logInfo("createCompositeTransaction ( " + timeout + " )");
            ret = ct.getTransactionControl ().createSubTransaction ();

        }
        Thread thread = Thread.currentThread ();
        setThreadMappings ( ret, thread );

        return ret;
    }

}
<|MERGE_RESOLUTION|>--- conflicted
+++ resolved
@@ -1,468 +1,455 @@
-/**
- * Copyright (C) 2000-2010 Atomikos <info@atomikos.com>
- *
- * This code ("Atomikos TransactionsEssentials"), by itself,
- * is being distributed under the
- * Apache License, Version 2.0 ("License"), a copy of which may be found at
- * http://www.atomikos.com/licenses/apache-license-2.0.txt .
- * You may not use this file except in compliance with the License.
- *
- * While the License grants certain patent license rights,
- * those patent license rights only extend to the use of
- * Atomikos TransactionsEssentials by itself.
- *
- * This code (Atomikos TransactionsEssentials) contains certain interfaces
- * in package (namespace) com.atomikos.icatch
- * (including com.atomikos.icatch.Participant) which, if implemented, may
- * infringe one or more patents held by Atomikos.
- * It should be appreciated that you may NOT implement such interfaces;
- * licensing to implement these interfaces must be obtained separately from Atomikos.
- *
- * Unless required by applicable law or agreed to in writing, software
- * distributed under the License is distributed on an "AS IS" BASIS,
- * WITHOUT WARRANTIES OR CONDITIONS OF ANY KIND, either express or implied.
- */
-
-package com.atomikos.icatch.imp;
-
-import java.util.Hashtable;
-import java.util.Properties;
-import java.util.Stack;
-
-import com.atomikos.icatch.CompositeTransaction;
-import com.atomikos.icatch.CompositeTransactionManager;
-import com.atomikos.icatch.Participant;
-import com.atomikos.icatch.Propagation;
-import com.atomikos.icatch.SubTxAwareParticipant;
-import com.atomikos.icatch.SysException;
-import com.atomikos.icatch.TxState;
-import com.atomikos.logging.Logger;
-import com.atomikos.logging.LoggerFactory;
-
-/**
- * Abstract TM class, to be extended for different communication layers. For
- * instance, transacted RMI could be one extension, JTS another one.
- */
-
-public class BaseTransactionManager implements CompositeTransactionManager,
-        SubTxAwareParticipant
-{
-	private static final Logger LOGGER = LoggerFactory.createLogger(BaseTransactionManager.class);
-
-	private static final long serialVersionUID = -552994279460833505L;
-	
-	private Hashtable threadtotxmap_ = null;
-    // maps threads to composite transactions
-
-    private Hashtable txtothreadmap_ = null;
-    // inverse map: txs to threads
-
-    private TransactionServiceImp service_;
-    // the tx service to use.
-
-    private boolean initialized_;
-
-    // true asa init called
-
-
-    protected BaseTransactionManager ()
-    {
-        threadtotxmap_ = new Hashtable ();
-        txtothreadmap_ = new Hashtable ();
-        initialized_ = false;
-    }
-
-
-
-    /**
-     * Get the thread associated with a given transaction.
-     */
-
-    private Thread getThread ( CompositeTransaction ct )
-    {
-        Thread thread = null;
-
-        synchronized ( txtothreadmap_ ) {
-            thread = (Thread) txtothreadmap_.get ( ct );
-        }
-        return thread;
-    }
-
-    /**
-     * Remove mappings for given thread.
-     *
-     * @return Stack The tx stack that was for current thread.
-     */
-
-    private Stack removeThreadMappings ( Thread thread )
-    {
-
-        Stack ret = null;
-        synchronized ( threadtotxmap_ ) {
-            ret = (Stack) threadtotxmap_.remove ( thread );
-            CompositeTransaction tx = (CompositeTransaction) ret.peek ();
-            txtothreadmap_.remove ( tx );
-        }
-        return ret;
-    }
-
-    /**
-     * Set mappings for current thread.
-     *
-     * @param ct
-     *            The transaction to map to. Also sets the coordinator mapping
-     *            by getting ct's coordinator.
-     */
-
-    private void setThreadMappings ( CompositeTransaction ct , Thread thread )
-            throws IllegalStateException, SysException
-    {
-        //case 21806: callbacks to ct to be made outside synchronized block
-    	ct.addSubTxAwareParticipant ( this ); //step 1
-
-        synchronized ( threadtotxmap_ ) {
-        	//between step 1 and here, intermediate timeout/rollback of the ct
-        	//may have happened; make sure to check or we add a thread mapping
-        	//that will never be removed!
-        	if ( TxState.ACTIVE.equals ( ct.getState() )) {
-        		Stack txs = (Stack) threadtotxmap_.get ( thread );
-        		if ( txs == null )
-        			txs = new Stack ();
-        		txs.push ( ct );
-        		threadtotxmap_.put ( thread, txs );
-        		txtothreadmap_.put ( ct, thread );
-        	}
-        }
-
-
-    }
-
-    private void restoreThreadMappings ( Stack stack , Thread thread )
-            throws IllegalStateException
-    {
-    	//case 21806: callbacks to ct to be made outside synchronized block
-    	CompositeTransaction tx = (CompositeTransaction) stack.peek ();
-    	tx.addSubTxAwareParticipant ( this ); //step 1
-
-        synchronized ( threadtotxmap_ ) {
-        	//between step 1 and here, intermediate timeout/rollback of the ct
-        	//may have happened; make sure to check or we add a thread mapping
-        	//that will never be removed!
-        	Object state = tx.getState();
-
-        	if ( TxState.ACTIVE.equals ( state ) || TxState.MARKED_ABORT.equals ( state ) ) {
-        		//also resume for marked abort - see case 26398
-        		Stack txs = (Stack) threadtotxmap_.get ( thread );
-        		if ( txs != null ) throw new IllegalStateException ("Thread already has subtx stack" );
-        		threadtotxmap_.put ( thread, stack );
-        		txtothreadmap_.put ( tx, thread );
-        	}
-        }
-    }
-
-    private CompositeTransactionImp getCurrentTx ()
-    {
-        Thread thread = Thread.currentThread ();
-        synchronized ( threadtotxmap_ ) {
-            Stack txs = (Stack) threadtotxmap_.get ( thread );
-            if ( txs == null )
-                return null;
-            else
-                return (CompositeTransactionImp) txs.peek ();
-
-        }
-    }
-
-
-    /**
-     * Initialize the TM.
-     *
-     * @param service
-     *            The tx service to use. As part of this method, the service
-     *            will also be initialized.
-     * @param properties The init properties.
-     */
-
-    public void init ( TransactionServiceImp service , Properties properties ) throws SysException
-    {
-        service_ = service;
-        service_.init ( properties );
-        initialized_ = true;
-    }
-
-    /**
-     * Get the participant for the given root. Needed for recovery of JCA
-     * inbound transactions.
-     *
-     * @param root
-     * @return The participant.
-     */
-    public Participant getParticipant ( String root )
-    {
-        return service_.getParticipant ( root );
-    }
-
-    /**
-     * Called if a tx is ended successfully. In order to remove the tx from the
-     * mapping.
-     *
-     * @see SubTxAwareParticipant
-     */
-
-    public void committed ( CompositeTransaction tx )
-    {
-        removeTransaction ( tx );
-    }
-
-    /**
-     * Called if a tx is ended with failure. In order to remove tx from mapping.
-     *
-     * @see SubTxAwareParticipant
-     */
-
-    public void rolledback ( CompositeTransaction tx )
-    {
-        removeTransaction ( tx );
-
-    }
-
-    /**
-     * @see CompositeTransactionManager
-     */
-
-    public CompositeTransaction getCompositeTransaction () throws SysException
-    {
-        if ( !initialized_ )
-            throw new IllegalStateException ( "Not initialized" );
-
-        CompositeTransaction ct = null;
-        ct = getCurrentTx ();
-        if ( ct != null ) {
-<<<<<<< HEAD
-        	if(LOGGER.isDebugEnabled()){
-            	LOGGER.logDebug("getCompositeTransaction()  returning instance with id "
-                        + ct.getTid ());
-        	}
-        } else{
-        	if(LOGGER.isDebugEnabled()){
-        		LOGGER.logDebug("getCompositeTransaction() returning NULL!");
-        	}
-        }
-
-=======
-            printMsg ( "getCompositeTransaction()  returning instance with id "
-                    + ct.getTid (), Console.DEBUG );
-        } else
-            printMsg ( "getCompositeTransaction() returning null",
-                    Console.DEBUG );
->>>>>>> 84ec5a4c
-        return ct;
-    }
-
-    /**
-     * @see CompositeTransactionManager
-     */
-
-    public CompositeTransaction getCompositeTransaction ( String tid )
-            throws SysException
-    {
-        CompositeTransaction ret = service_.getCompositeTransaction ( tid );
-        if ( ret != null ) {
-        	if(LOGGER.isDebugEnabled()){
-        		LOGGER.logDebug("getCompositeTransaction ( " + tid
-                    + " ) returning instance with tid " + ret.getTid ());
-        	}
-        } else {
-<<<<<<< HEAD
-        	if(LOGGER.isDebugEnabled()){
-        		LOGGER.logDebug( "getCompositeTransaction ( " + tid
-                    + " ) returning NULL!");
-        	}
-=======
-            printMsg ( "getCompositeTransaction ( " + tid
-                    + " ) returning null", Console.DEBUG );
->>>>>>> 84ec5a4c
-        }
-        return ret;
-    }
-
-
-
-
-    /**
-     * Recreate a composite transaction based on an imported context. Needed by
-     * the application's communication layer.
-     *
-     * @param context
-     *            The propagationcontext.
-     * @param orphancheck
-     *            If true, real composite txs are done. If false, OTS like
-     *            behavior applies.
-     * @param heur_commit
-     *            True for heuristic commit, false for heuristic rollback.
-     *
-     * @return CompositeTransaction The recreated local instance.
-     * @exception SysException
-     *                Failure.
-     */
-
-    protected synchronized CompositeTransaction recreateCompositeTransaction (
-            Propagation context , boolean orphancheck , boolean heur_commit )
-            throws SysException
-    {
-        CompositeTransaction ct = null;
-
-
-        ct = getCurrentTx();
-        if ( ct != null ) {
-            LOGGER.logWarning("Recreating a transaction with existing transaction: " + ct.getTid());
-        }
-        ct = service_.recreateCompositeTransaction ( context, orphancheck,
-                heur_commit );
-        Thread t = Thread.currentThread ();
-        setThreadMappings ( ct, t );
-        return ct;
-    }
-
-    /**
-     * @see CompositeTransactionManager
-     */
-
-    public CompositeTransaction suspend () throws SysException
-    {
-    	if ( !initialized_ ) throw new IllegalStateException ( "Not initialized" );
-       
-    	
-
-        CompositeTransaction ret = getCurrentTx ();
-        if ( ret != null ) {
-        	if(LOGGER.isInfoEnabled()){
-        		LOGGER.logInfo("suspend() for transaction " + ret.getTid ());
-        	}
-        	Thread thread = Thread.currentThread();   
-            removeThreadMappings ( thread );
-        } else {
-        	if(LOGGER.isInfoEnabled()){
-        		LOGGER.logInfo("suspend() called without a transaction context");
-        	}
-        }
-        return ret;
-
-    }
-
-    /**
-     * @see CompositeTransactionManager
-     */
-
-    public void resume ( CompositeTransaction ct )
-            throws IllegalStateException, SysException
-    {
-        
-
-        if ( !initialized_ )
-            throw new IllegalStateException ( "Not initialized" );
-
-        Stack ancestors = new Stack ();
-        Stack tmp = new Stack ();
-        Stack lineage = (Stack) ct.getLineage ().clone ();
-        boolean done = false;
-        while ( !lineage.isEmpty () && !done ) {
-            CompositeTransaction parent = (CompositeTransaction) lineage.pop ();
-            if ( !parent.isLocal () )
-                done = true;
-            else
-                tmp.push ( parent );
-        }
-        while ( !tmp.isEmpty () ) {
-            ancestors.push ( tmp.pop () );
-        }
-        ancestors.push ( ct );
-
-        Thread thread = Thread.currentThread ();
-        restoreThreadMappings ( ancestors, thread );
-        if(LOGGER.isInfoEnabled()) LOGGER.logInfo("resume ( " + ct + " ) done for transaction " + ct.getTid ());
-        
-    }
-
-    /**
-     * Shut down the server in a clean way.
-     *
-     * @param force
-     *            If true, shutdown will not wait for possibly indoubt txs to
-     *            finish. Calling shutdown with force being true implies that
-     *            shutdown will not fail, but there may be remaining timer
-     *            threads that stay asleep until there timeouts expire. Such
-     *            remaining active transactions will NOT be able to finish,
-     *            because the recovery manager will be shutdown by that time.
-     *            New transactions will not be allowed.
-     *
-     * @exception SysException
-     *                For unexpected errors.
-     * @exception IllegalStateException
-     *                If active txs exist, and not force.
-     */
-
-    public void shutdown ( boolean force ) throws SysException,
-            IllegalStateException
-    {
-        service_.shutdown ( force );
-    }
-
-    protected void startlistening ( CompositeTransaction transaction )
-            throws SysException
-    {
-        transaction.addSubTxAwareParticipant ( this );
-    }
-
-    /**
-     * Removes the tx associated with calling thread. Restores context to the
-     * last locally started parent, if any. Does nothing if no thread found or
-     * if ct null.
-     *
-     * @param ct
-     *            The transaction to remove.
-     */
-
-    private void removeTransaction ( CompositeTransaction ct )
-    {
-        if ( ct == null ) return;
-
-        Thread thread = getThread ( ct );
-        if ( thread == null ) return;
-
-        Stack mappings = removeThreadMappings ( thread );
-        if ( mappings != null && !mappings.empty () ) {
-            mappings.pop ();
-            if ( !mappings.empty () ) restoreThreadMappings ( mappings, thread );
-        }
-
-    }
-
-    /**
-     * @see CompositeTransactionManager
-     */
-
-    public CompositeTransaction createCompositeTransaction ( long timeout ) throws SysException
-    {
-        Stack errors = new Stack();
-        CompositeTransaction ct = null , ret = null;
-        
-        ct = getCurrentTx ();
-        if ( ct == null ) {
-            ret = service_.createCompositeTransaction ( timeout );
-            if(LOGGER.isInfoEnabled()){
-            	LOGGER.logInfo("createCompositeTransaction ( " + timeout + " ): "
-                    + "created new ROOT transaction with id " + ret.getTid ());
-            }
-        } else {
-        	 if(LOGGER.isInfoEnabled()) LOGGER.logInfo("createCompositeTransaction ( " + timeout + " )");
-            ret = ct.getTransactionControl ().createSubTransaction ();
-
-        }
-        Thread thread = Thread.currentThread ();
-        setThreadMappings ( ret, thread );
-
-        return ret;
-    }
-
-}
+/**
+ * Copyright (C) 2000-2010 Atomikos <info@atomikos.com>
+ *
+ * This code ("Atomikos TransactionsEssentials"), by itself,
+ * is being distributed under the
+ * Apache License, Version 2.0 ("License"), a copy of which may be found at
+ * http://www.atomikos.com/licenses/apache-license-2.0.txt .
+ * You may not use this file except in compliance with the License.
+ *
+ * While the License grants certain patent license rights,
+ * those patent license rights only extend to the use of
+ * Atomikos TransactionsEssentials by itself.
+ *
+ * This code (Atomikos TransactionsEssentials) contains certain interfaces
+ * in package (namespace) com.atomikos.icatch
+ * (including com.atomikos.icatch.Participant) which, if implemented, may
+ * infringe one or more patents held by Atomikos.
+ * It should be appreciated that you may NOT implement such interfaces;
+ * licensing to implement these interfaces must be obtained separately from Atomikos.
+ *
+ * Unless required by applicable law or agreed to in writing, software
+ * distributed under the License is distributed on an "AS IS" BASIS,
+ * WITHOUT WARRANTIES OR CONDITIONS OF ANY KIND, either express or implied.
+ */
+
+package com.atomikos.icatch.imp;
+
+import java.util.Hashtable;
+import java.util.Properties;
+import java.util.Stack;
+
+import com.atomikos.icatch.CompositeTransaction;
+import com.atomikos.icatch.CompositeTransactionManager;
+import com.atomikos.icatch.Participant;
+import com.atomikos.icatch.Propagation;
+import com.atomikos.icatch.SubTxAwareParticipant;
+import com.atomikos.icatch.SysException;
+import com.atomikos.icatch.TxState;
+import com.atomikos.logging.Logger;
+import com.atomikos.logging.LoggerFactory;
+
+/**
+ * Abstract TM class, to be extended for different communication layers. For
+ * instance, transacted RMI could be one extension, JTS another one.
+ */
+
+public class BaseTransactionManager implements CompositeTransactionManager,
+        SubTxAwareParticipant
+{
+	private static final Logger LOGGER = LoggerFactory.createLogger(BaseTransactionManager.class);
+
+	private static final long serialVersionUID = -552994279460833505L;
+	
+	private Hashtable threadtotxmap_ = null;
+    // maps threads to composite transactions
+
+    private Hashtable txtothreadmap_ = null;
+    // inverse map: txs to threads
+
+    private TransactionServiceImp service_;
+    // the tx service to use.
+
+    private boolean initialized_;
+
+    // true asa init called
+
+
+    protected BaseTransactionManager ()
+    {
+        threadtotxmap_ = new Hashtable ();
+        txtothreadmap_ = new Hashtable ();
+        initialized_ = false;
+    }
+
+
+
+    /**
+     * Get the thread associated with a given transaction.
+     */
+
+    private Thread getThread ( CompositeTransaction ct )
+    {
+        Thread thread = null;
+
+        synchronized ( txtothreadmap_ ) {
+            thread = (Thread) txtothreadmap_.get ( ct );
+        }
+        return thread;
+    }
+
+    /**
+     * Remove mappings for given thread.
+     *
+     * @return Stack The tx stack that was for current thread.
+     */
+
+    private Stack removeThreadMappings ( Thread thread )
+    {
+
+        Stack ret = null;
+        synchronized ( threadtotxmap_ ) {
+            ret = (Stack) threadtotxmap_.remove ( thread );
+            CompositeTransaction tx = (CompositeTransaction) ret.peek ();
+            txtothreadmap_.remove ( tx );
+        }
+        return ret;
+    }
+
+    /**
+     * Set mappings for current thread.
+     *
+     * @param ct
+     *            The transaction to map to. Also sets the coordinator mapping
+     *            by getting ct's coordinator.
+     */
+
+    private void setThreadMappings ( CompositeTransaction ct , Thread thread )
+            throws IllegalStateException, SysException
+    {
+        //case 21806: callbacks to ct to be made outside synchronized block
+    	ct.addSubTxAwareParticipant ( this ); //step 1
+
+        synchronized ( threadtotxmap_ ) {
+        	//between step 1 and here, intermediate timeout/rollback of the ct
+        	//may have happened; make sure to check or we add a thread mapping
+        	//that will never be removed!
+        	if ( TxState.ACTIVE.equals ( ct.getState() )) {
+        		Stack txs = (Stack) threadtotxmap_.get ( thread );
+        		if ( txs == null )
+        			txs = new Stack ();
+        		txs.push ( ct );
+        		threadtotxmap_.put ( thread, txs );
+        		txtothreadmap_.put ( ct, thread );
+        	}
+        }
+
+
+    }
+
+    private void restoreThreadMappings ( Stack stack , Thread thread )
+            throws IllegalStateException
+    {
+    	//case 21806: callbacks to ct to be made outside synchronized block
+    	CompositeTransaction tx = (CompositeTransaction) stack.peek ();
+    	tx.addSubTxAwareParticipant ( this ); //step 1
+
+        synchronized ( threadtotxmap_ ) {
+        	//between step 1 and here, intermediate timeout/rollback of the ct
+        	//may have happened; make sure to check or we add a thread mapping
+        	//that will never be removed!
+        	Object state = tx.getState();
+
+        	if ( TxState.ACTIVE.equals ( state ) || TxState.MARKED_ABORT.equals ( state ) ) {
+        		//also resume for marked abort - see case 26398
+        		Stack txs = (Stack) threadtotxmap_.get ( thread );
+        		if ( txs != null ) throw new IllegalStateException ("Thread already has subtx stack" );
+        		threadtotxmap_.put ( thread, stack );
+        		txtothreadmap_.put ( tx, thread );
+        	}
+        }
+    }
+
+    private CompositeTransactionImp getCurrentTx ()
+    {
+        Thread thread = Thread.currentThread ();
+        synchronized ( threadtotxmap_ ) {
+            Stack txs = (Stack) threadtotxmap_.get ( thread );
+            if ( txs == null )
+                return null;
+            else
+                return (CompositeTransactionImp) txs.peek ();
+
+        }
+    }
+
+
+    /**
+     * Initialize the TM.
+     *
+     * @param service
+     *            The tx service to use. As part of this method, the service
+     *            will also be initialized.
+     * @param properties The init properties.
+     */
+
+    public void init ( TransactionServiceImp service , Properties properties ) throws SysException
+    {
+        service_ = service;
+        service_.init ( properties );
+        initialized_ = true;
+    }
+
+    /**
+     * Get the participant for the given root. Needed for recovery of JCA
+     * inbound transactions.
+     *
+     * @param root
+     * @return The participant.
+     */
+    public Participant getParticipant ( String root )
+    {
+        return service_.getParticipant ( root );
+    }
+
+    /**
+     * Called if a tx is ended successfully. In order to remove the tx from the
+     * mapping.
+     *
+     * @see SubTxAwareParticipant
+     */
+
+    public void committed ( CompositeTransaction tx )
+    {
+        removeTransaction ( tx );
+    }
+
+    /**
+     * Called if a tx is ended with failure. In order to remove tx from mapping.
+     *
+     * @see SubTxAwareParticipant
+     */
+
+    public void rolledback ( CompositeTransaction tx )
+    {
+        removeTransaction ( tx );
+
+    }
+
+    /**
+     * @see CompositeTransactionManager
+     */
+
+    public CompositeTransaction getCompositeTransaction () throws SysException
+    {
+        if ( !initialized_ )
+            throw new IllegalStateException ( "Not initialized" );
+
+        CompositeTransaction ct = null;
+        ct = getCurrentTx ();
+        if ( ct != null ) {
+        	if(LOGGER.isDebugEnabled()){
+            	LOGGER.logDebug("getCompositeTransaction()  returning instance with id "
+                        + ct.getTid ());
+        	}
+        } else{
+        	if(LOGGER.isDebugEnabled()){
+        		LOGGER.logDebug("getCompositeTransaction() returning NULL!");
+        	}
+        }
+
+        return ct;
+    }
+
+    /**
+     * @see CompositeTransactionManager
+     */
+
+    public CompositeTransaction getCompositeTransaction ( String tid )
+            throws SysException
+    {
+        CompositeTransaction ret = service_.getCompositeTransaction ( tid );
+        if ( ret != null ) {
+        	if(LOGGER.isDebugEnabled()){
+        		LOGGER.logDebug("getCompositeTransaction ( " + tid
+                    + " ) returning instance with tid " + ret.getTid ());
+        	}
+        } else {
+        	if(LOGGER.isDebugEnabled()){
+        		LOGGER.logDebug( "getCompositeTransaction ( " + tid
+                    + " ) returning null");
+        	}
+        }
+        return ret;
+    }
+
+
+
+
+    /**
+     * Recreate a composite transaction based on an imported context. Needed by
+     * the application's communication layer.
+     *
+     * @param context
+     *            The propagationcontext.
+     * @param orphancheck
+     *            If true, real composite txs are done. If false, OTS like
+     *            behavior applies.
+     * @param heur_commit
+     *            True for heuristic commit, false for heuristic rollback.
+     *
+     * @return CompositeTransaction The recreated local instance.
+     * @exception SysException
+     *                Failure.
+     */
+
+    protected synchronized CompositeTransaction recreateCompositeTransaction (
+            Propagation context , boolean orphancheck , boolean heur_commit )
+            throws SysException
+    {
+        CompositeTransaction ct = null;
+
+
+        ct = getCurrentTx();
+        if ( ct != null ) {
+            LOGGER.logWarning("Recreating a transaction with existing transaction: " + ct.getTid());
+        }
+        ct = service_.recreateCompositeTransaction ( context, orphancheck,
+                heur_commit );
+        Thread t = Thread.currentThread ();
+        setThreadMappings ( ct, t );
+        return ct;
+    }
+
+    /**
+     * @see CompositeTransactionManager
+     */
+
+    public CompositeTransaction suspend () throws SysException
+    {
+    	if ( !initialized_ ) throw new IllegalStateException ( "Not initialized" );
+       
+    	
+
+        CompositeTransaction ret = getCurrentTx ();
+        if ( ret != null ) {
+        	if(LOGGER.isInfoEnabled()){
+        		LOGGER.logInfo("suspend() for transaction " + ret.getTid ());
+        	}
+        	Thread thread = Thread.currentThread();   
+            removeThreadMappings ( thread );
+        } else {
+        	if(LOGGER.isInfoEnabled()){
+        		LOGGER.logInfo("suspend() called without a transaction context");
+        	}
+        }
+        return ret;
+
+    }
+
+    /**
+     * @see CompositeTransactionManager
+     */
+
+    public void resume ( CompositeTransaction ct )
+            throws IllegalStateException, SysException
+    {
+        
+
+        if ( !initialized_ )
+            throw new IllegalStateException ( "Not initialized" );
+
+        Stack ancestors = new Stack ();
+        Stack tmp = new Stack ();
+        Stack lineage = (Stack) ct.getLineage ().clone ();
+        boolean done = false;
+        while ( !lineage.isEmpty () && !done ) {
+            CompositeTransaction parent = (CompositeTransaction) lineage.pop ();
+            if ( !parent.isLocal () )
+                done = true;
+            else
+                tmp.push ( parent );
+        }
+        while ( !tmp.isEmpty () ) {
+            ancestors.push ( tmp.pop () );
+        }
+        ancestors.push ( ct );
+
+        Thread thread = Thread.currentThread ();
+        restoreThreadMappings ( ancestors, thread );
+        if(LOGGER.isInfoEnabled()) LOGGER.logInfo("resume ( " + ct + " ) done for transaction " + ct.getTid ());
+        
+    }
+
+    /**
+     * Shut down the server in a clean way.
+     *
+     * @param force
+     *            If true, shutdown will not wait for possibly indoubt txs to
+     *            finish. Calling shutdown with force being true implies that
+     *            shutdown will not fail, but there may be remaining timer
+     *            threads that stay asleep until there timeouts expire. Such
+     *            remaining active transactions will NOT be able to finish,
+     *            because the recovery manager will be shutdown by that time.
+     *            New transactions will not be allowed.
+     *
+     * @exception SysException
+     *                For unexpected errors.
+     * @exception IllegalStateException
+     *                If active txs exist, and not force.
+     */
+
+    public void shutdown ( boolean force ) throws SysException,
+            IllegalStateException
+    {
+        service_.shutdown ( force );
+    }
+
+    protected void startlistening ( CompositeTransaction transaction )
+            throws SysException
+    {
+        transaction.addSubTxAwareParticipant ( this );
+    }
+
+    /**
+     * Removes the tx associated with calling thread. Restores context to the
+     * last locally started parent, if any. Does nothing if no thread found or
+     * if ct null.
+     *
+     * @param ct
+     *            The transaction to remove.
+     */
+
+    private void removeTransaction ( CompositeTransaction ct )
+    {
+        if ( ct == null ) return;
+
+        Thread thread = getThread ( ct );
+        if ( thread == null ) return;
+
+        Stack mappings = removeThreadMappings ( thread );
+        if ( mappings != null && !mappings.empty () ) {
+            mappings.pop ();
+            if ( !mappings.empty () ) restoreThreadMappings ( mappings, thread );
+        }
+
+    }
+
+    /**
+     * @see CompositeTransactionManager
+     */
+
+    public CompositeTransaction createCompositeTransaction ( long timeout ) throws SysException
+    {
+        Stack errors = new Stack();
+        CompositeTransaction ct = null , ret = null;
+        
+        ct = getCurrentTx ();
+        if ( ct == null ) {
+            ret = service_.createCompositeTransaction ( timeout );
+            if(LOGGER.isInfoEnabled()){
+            	LOGGER.logInfo("createCompositeTransaction ( " + timeout + " ): "
+                    + "created new ROOT transaction with id " + ret.getTid ());
+            }
+        } else {
+        	 if(LOGGER.isInfoEnabled()) LOGGER.logInfo("createCompositeTransaction ( " + timeout + " )");
+            ret = ct.getTransactionControl ().createSubTransaction ();
+
+        }
+        Thread thread = Thread.currentThread ();
+        setThreadMappings ( ret, thread );
+
+        return ret;
+    }
+
+}