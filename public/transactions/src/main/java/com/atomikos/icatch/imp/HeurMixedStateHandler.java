/**
 * Copyright (C) 2000-2012 Atomikos <info@atomikos.com>
 *
 * This code ("Atomikos TransactionsEssentials"), by itself,
 * is being distributed under the
 * Apache License, Version 2.0 ("License"), a copy of which may be found at
 * http://www.atomikos.com/licenses/apache-license-2.0.txt .
 * You may not use this file except in compliance with the License.
 *
 * While the License grants certain patent license rights,
 * those patent license rights only extend to the use of
 * Atomikos TransactionsEssentials by itself.
 *
 * This code (Atomikos TransactionsEssentials) contains certain interfaces
 * in package (namespace) com.atomikos.icatch
 * (including com.atomikos.icatch.Participant) which, if implemented, may
 * infringe one or more patents held by Atomikos.
 * It should be appreciated that you may NOT implement such interfaces;
 * licensing to implement these interfaces must be obtained separately from Atomikos.
 *
 * Unless required by applicable law or agreed to in writing, software
 * distributed under the License is distributed on an "AS IS" BASIS,
 * WITHOUT WARRANTIES OR CONDITIONS OF ANY KIND, either express or implied.
 */

package com.atomikos.icatch.imp;

import java.util.Enumeration;
import java.util.Hashtable;
import java.util.Stack;

import com.atomikos.icatch.HeurCommitException;
import com.atomikos.icatch.HeurHazardException;
import com.atomikos.icatch.HeurMixedException;
import com.atomikos.icatch.HeurRollbackException;
import com.atomikos.icatch.HeuristicMessage;
import com.atomikos.icatch.Participant;
import com.atomikos.icatch.RollbackException;
import com.atomikos.icatch.SysException;
import com.atomikos.icatch.TxState;
import com.atomikos.icatch.imp.thread.InterruptedExceptionHelper;

/** 
 * A state handler for the heuristic mixed coordinator state.
 */

class HeurMixedStateHandler extends CoordinatorStateHandler
{

    private Hashtable hazards_;

    HeurMixedStateHandler ( CoordinatorImp coordinator )
    {
        super ( coordinator );
        hazards_ = new Hashtable ();

    }

    HeurMixedStateHandler ( CoordinatorStateHandler previous , Hashtable hazards )
    {
        super ( previous );
        hazards_ = (Hashtable) hazards.clone ();
    }

    protected Object getState ()
    {
        return TxState.HEUR_MIXED;
    }

    protected void onTimeout ()
    {

        // this state can only be reached through COMMITTING or ABORTING
        // so getCommitted can not be null
<<<<<<< HEAD
        boolean committed = getCommitted ().booleanValue ();

=======
    	Boolean commitDecided = getCommitted();
        
>>>>>>> 84ec5a4c
        //replay does remove -> re-add hazards each time
        addAllForReplay ( hazards_.keySet() );

        Stack replayStack = getReplayStack ();
        boolean replay = false;
        if ( !replayStack.empty ()  && commitDecided != null ) {
        	boolean committed = commitDecided.booleanValue ();
        	replay = true;
            int count = replayStack.size ();
            TerminationResult result = new TerminationResult ( count );

            while ( !replayStack.empty () ) {
                Participant part = (Participant) replayStack.pop ();
                if ( committed ) {
                    CommitMessage cm = new CommitMessage ( part, result, false );
                    getPropagator ().submitPropagationMessage ( cm );
                } else {
                    RollbackMessage rm = new RollbackMessage ( part, result,
                            true );
                    getPropagator ().submitPropagationMessage ( rm );
                }
            }
            try {
                result.waitForReplies ();

                // remove OK replies from hazards_ list and change state if
                // hazard_ is empty.

                Stack replies = result.getReplies ();

                Enumeration enumm = replies.elements ();
                while ( enumm.hasMoreElements () ) {
                    Reply reply = (Reply) enumm.nextElement ();

                    if ( !reply.hasFailed () ) {
                        hazards_.remove ( reply.getParticipant () );
                    }
                }

                if ( hazards_.isEmpty () ) {
                    TerminatedStateHandler termStateHandler = new TerminatedStateHandler (
                            this );
                    getCoordinator ().setStateHandler ( termStateHandler );
                } else if ( replay ) {
                    // set state to heuristic again, to notify logging of swapout.
                	// only do this if replay was true, i.e. if there could be changes
                    getCoordinator ().setStateHandler ( this );
                }

            } catch ( InterruptedException inter ) {
            	// cf bug 67457
    			InterruptedExceptionHelper.handleInterruptedException ( inter );
                // return silently;
                // worst case is some remaining indoubt participants
            }

        }
    }

    protected void setGlobalSiblingCount ( int count )
    {
        // nothing to do here
    }

    protected int prepare () throws RollbackException,
            java.lang.IllegalStateException, HeurHazardException,
            HeurMixedException, SysException
    {

        // check heuristic state: during prepare, there can be no global commit
        // decision yet.
        // therefore, this prepare call is NOT allowed to return anything else
        // then a
        // heuristic hazard exception.
        // thus, no matter what the heuristic really is, report it as hazard.

        throw new HeurHazardException ( getHeuristicMessages () );
    }

    protected HeuristicMessage[] commit ( boolean onePhase )
            throws HeurRollbackException, HeurMixedException,
            HeurHazardException, java.lang.IllegalStateException,
            RollbackException, SysException
    {

        throw new HeurMixedException ( getHeuristicMessages () );
    }

    protected HeuristicMessage[] rollback () throws HeurCommitException,
            HeurMixedException, SysException, HeurHazardException,
            java.lang.IllegalStateException
    {

        throw new HeurMixedException ( getHeuristicMessages () );
    }

}
<|MERGE_RESOLUTION|>--- conflicted
+++ resolved
@@ -1,178 +1,173 @@
-/**
- * Copyright (C) 2000-2012 Atomikos <info@atomikos.com>
- *
- * This code ("Atomikos TransactionsEssentials"), by itself,
- * is being distributed under the
- * Apache License, Version 2.0 ("License"), a copy of which may be found at
- * http://www.atomikos.com/licenses/apache-license-2.0.txt .
- * You may not use this file except in compliance with the License.
- *
- * While the License grants certain patent license rights,
- * those patent license rights only extend to the use of
- * Atomikos TransactionsEssentials by itself.
- *
- * This code (Atomikos TransactionsEssentials) contains certain interfaces
- * in package (namespace) com.atomikos.icatch
- * (including com.atomikos.icatch.Participant) which, if implemented, may
- * infringe one or more patents held by Atomikos.
- * It should be appreciated that you may NOT implement such interfaces;
- * licensing to implement these interfaces must be obtained separately from Atomikos.
- *
- * Unless required by applicable law or agreed to in writing, software
- * distributed under the License is distributed on an "AS IS" BASIS,
- * WITHOUT WARRANTIES OR CONDITIONS OF ANY KIND, either express or implied.
- */
-
-package com.atomikos.icatch.imp;
-
-import java.util.Enumeration;
-import java.util.Hashtable;
-import java.util.Stack;
-
-import com.atomikos.icatch.HeurCommitException;
-import com.atomikos.icatch.HeurHazardException;
-import com.atomikos.icatch.HeurMixedException;
-import com.atomikos.icatch.HeurRollbackException;
-import com.atomikos.icatch.HeuristicMessage;
-import com.atomikos.icatch.Participant;
-import com.atomikos.icatch.RollbackException;
-import com.atomikos.icatch.SysException;
-import com.atomikos.icatch.TxState;
-import com.atomikos.icatch.imp.thread.InterruptedExceptionHelper;
-
-/** 
- * A state handler for the heuristic mixed coordinator state.
- */
-
-class HeurMixedStateHandler extends CoordinatorStateHandler
-{
-
-    private Hashtable hazards_;
-
-    HeurMixedStateHandler ( CoordinatorImp coordinator )
-    {
-        super ( coordinator );
-        hazards_ = new Hashtable ();
-
-    }
-
-    HeurMixedStateHandler ( CoordinatorStateHandler previous , Hashtable hazards )
-    {
-        super ( previous );
-        hazards_ = (Hashtable) hazards.clone ();
-    }
-
-    protected Object getState ()
-    {
-        return TxState.HEUR_MIXED;
-    }
-
-    protected void onTimeout ()
-    {
-
-        // this state can only be reached through COMMITTING or ABORTING
-        // so getCommitted can not be null
-<<<<<<< HEAD
-        boolean committed = getCommitted ().booleanValue ();
-
-=======
-    	Boolean commitDecided = getCommitted();
-        
->>>>>>> 84ec5a4c
-        //replay does remove -> re-add hazards each time
-        addAllForReplay ( hazards_.keySet() );
-
-        Stack replayStack = getReplayStack ();
-        boolean replay = false;
-        if ( !replayStack.empty ()  && commitDecided != null ) {
-        	boolean committed = commitDecided.booleanValue ();
-        	replay = true;
-            int count = replayStack.size ();
-            TerminationResult result = new TerminationResult ( count );
-
-            while ( !replayStack.empty () ) {
-                Participant part = (Participant) replayStack.pop ();
-                if ( committed ) {
-                    CommitMessage cm = new CommitMessage ( part, result, false );
-                    getPropagator ().submitPropagationMessage ( cm );
-                } else {
-                    RollbackMessage rm = new RollbackMessage ( part, result,
-                            true );
-                    getPropagator ().submitPropagationMessage ( rm );
-                }
-            }
-            try {
-                result.waitForReplies ();
-
-                // remove OK replies from hazards_ list and change state if
-                // hazard_ is empty.
-
-                Stack replies = result.getReplies ();
-
-                Enumeration enumm = replies.elements ();
-                while ( enumm.hasMoreElements () ) {
-                    Reply reply = (Reply) enumm.nextElement ();
-
-                    if ( !reply.hasFailed () ) {
-                        hazards_.remove ( reply.getParticipant () );
-                    }
-                }
-
-                if ( hazards_.isEmpty () ) {
-                    TerminatedStateHandler termStateHandler = new TerminatedStateHandler (
-                            this );
-                    getCoordinator ().setStateHandler ( termStateHandler );
-                } else if ( replay ) {
-                    // set state to heuristic again, to notify logging of swapout.
-                	// only do this if replay was true, i.e. if there could be changes
-                    getCoordinator ().setStateHandler ( this );
-                }
-
-            } catch ( InterruptedException inter ) {
-            	// cf bug 67457
-    			InterruptedExceptionHelper.handleInterruptedException ( inter );
-                // return silently;
-                // worst case is some remaining indoubt participants
-            }
-
-        }
-    }
-
-    protected void setGlobalSiblingCount ( int count )
-    {
-        // nothing to do here
-    }
-
-    protected int prepare () throws RollbackException,
-            java.lang.IllegalStateException, HeurHazardException,
-            HeurMixedException, SysException
-    {
-
-        // check heuristic state: during prepare, there can be no global commit
-        // decision yet.
-        // therefore, this prepare call is NOT allowed to return anything else
-        // then a
-        // heuristic hazard exception.
-        // thus, no matter what the heuristic really is, report it as hazard.
-
-        throw new HeurHazardException ( getHeuristicMessages () );
-    }
-
-    protected HeuristicMessage[] commit ( boolean onePhase )
-            throws HeurRollbackException, HeurMixedException,
-            HeurHazardException, java.lang.IllegalStateException,
-            RollbackException, SysException
-    {
-
-        throw new HeurMixedException ( getHeuristicMessages () );
-    }
-
-    protected HeuristicMessage[] rollback () throws HeurCommitException,
-            HeurMixedException, SysException, HeurHazardException,
-            java.lang.IllegalStateException
-    {
-
-        throw new HeurMixedException ( getHeuristicMessages () );
-    }
-
-}
+/**
+ * Copyright (C) 2000-2012 Atomikos <info@atomikos.com>
+ *
+ * This code ("Atomikos TransactionsEssentials"), by itself,
+ * is being distributed under the
+ * Apache License, Version 2.0 ("License"), a copy of which may be found at
+ * http://www.atomikos.com/licenses/apache-license-2.0.txt .
+ * You may not use this file except in compliance with the License.
+ *
+ * While the License grants certain patent license rights,
+ * those patent license rights only extend to the use of
+ * Atomikos TransactionsEssentials by itself.
+ *
+ * This code (Atomikos TransactionsEssentials) contains certain interfaces
+ * in package (namespace) com.atomikos.icatch
+ * (including com.atomikos.icatch.Participant) which, if implemented, may
+ * infringe one or more patents held by Atomikos.
+ * It should be appreciated that you may NOT implement such interfaces;
+ * licensing to implement these interfaces must be obtained separately from Atomikos.
+ *
+ * Unless required by applicable law or agreed to in writing, software
+ * distributed under the License is distributed on an "AS IS" BASIS,
+ * WITHOUT WARRANTIES OR CONDITIONS OF ANY KIND, either express or implied.
+ */
+
+package com.atomikos.icatch.imp;
+
+import java.util.Enumeration;
+import java.util.Hashtable;
+import java.util.Stack;
+
+import com.atomikos.icatch.HeurCommitException;
+import com.atomikos.icatch.HeurHazardException;
+import com.atomikos.icatch.HeurMixedException;
+import com.atomikos.icatch.HeurRollbackException;
+import com.atomikos.icatch.HeuristicMessage;
+import com.atomikos.icatch.Participant;
+import com.atomikos.icatch.RollbackException;
+import com.atomikos.icatch.SysException;
+import com.atomikos.icatch.TxState;
+import com.atomikos.icatch.imp.thread.InterruptedExceptionHelper;
+
+/** 
+ * A state handler for the heuristic mixed coordinator state.
+ */
+
+class HeurMixedStateHandler extends CoordinatorStateHandler
+{
+
+    private Hashtable hazards_;
+
+    HeurMixedStateHandler ( CoordinatorImp coordinator )
+    {
+        super ( coordinator );
+        hazards_ = new Hashtable ();
+
+    }
+
+    HeurMixedStateHandler ( CoordinatorStateHandler previous , Hashtable hazards )
+    {
+        super ( previous );
+        hazards_ = (Hashtable) hazards.clone ();
+    }
+
+    protected Object getState ()
+    {
+        return TxState.HEUR_MIXED;
+    }
+
+    protected void onTimeout ()
+    {
+
+        // this state can only be reached through COMMITTING or ABORTING
+        // so getCommitted can not be null
+    	Boolean commitDecided = getCommitted();
+        
+        //replay does remove -> re-add hazards each time
+        addAllForReplay ( hazards_.keySet() );
+
+        Stack replayStack = getReplayStack ();
+        boolean replay = false;
+        if ( !replayStack.empty ()  && commitDecided != null ) {
+        	boolean committed = commitDecided.booleanValue ();
+        	replay = true;
+            int count = replayStack.size ();
+            TerminationResult result = new TerminationResult ( count );
+
+            while ( !replayStack.empty () ) {
+                Participant part = (Participant) replayStack.pop ();
+                if ( committed ) {
+                    CommitMessage cm = new CommitMessage ( part, result, false );
+                    getPropagator ().submitPropagationMessage ( cm );
+                } else {
+                    RollbackMessage rm = new RollbackMessage ( part, result,
+                            true );
+                    getPropagator ().submitPropagationMessage ( rm );
+                }
+            }
+            try {
+                result.waitForReplies ();
+
+                // remove OK replies from hazards_ list and change state if
+                // hazard_ is empty.
+
+                Stack replies = result.getReplies ();
+
+                Enumeration enumm = replies.elements ();
+                while ( enumm.hasMoreElements () ) {
+                    Reply reply = (Reply) enumm.nextElement ();
+
+                    if ( !reply.hasFailed () ) {
+                        hazards_.remove ( reply.getParticipant () );
+                    }
+                }
+
+                if ( hazards_.isEmpty () ) {
+                    TerminatedStateHandler termStateHandler = new TerminatedStateHandler (
+                            this );
+                    getCoordinator ().setStateHandler ( termStateHandler );
+                } else if ( replay ) {
+                    // set state to heuristic again, to notify logging of swapout.
+                	// only do this if replay was true, i.e. if there could be changes
+                    getCoordinator ().setStateHandler ( this );
+                }
+
+            } catch ( InterruptedException inter ) {
+            	// cf bug 67457
+    			InterruptedExceptionHelper.handleInterruptedException ( inter );
+                // return silently;
+                // worst case is some remaining indoubt participants
+            }
+
+        }
+    }
+
+    protected void setGlobalSiblingCount ( int count )
+    {
+        // nothing to do here
+    }
+
+    protected int prepare () throws RollbackException,
+            java.lang.IllegalStateException, HeurHazardException,
+            HeurMixedException, SysException
+    {
+
+        // check heuristic state: during prepare, there can be no global commit
+        // decision yet.
+        // therefore, this prepare call is NOT allowed to return anything else
+        // then a
+        // heuristic hazard exception.
+        // thus, no matter what the heuristic really is, report it as hazard.
+
+        throw new HeurHazardException ( getHeuristicMessages () );
+    }
+
+    protected HeuristicMessage[] commit ( boolean onePhase )
+            throws HeurRollbackException, HeurMixedException,
+            HeurHazardException, java.lang.IllegalStateException,
+            RollbackException, SysException
+    {
+
+        throw new HeurMixedException ( getHeuristicMessages () );
+    }
+
+    protected HeuristicMessage[] rollback () throws HeurCommitException,
+            HeurMixedException, SysException, HeurHazardException,
+            java.lang.IllegalStateException
+    {
+
+        throw new HeurMixedException ( getHeuristicMessages () );
+    }
+
+}