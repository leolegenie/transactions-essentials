package com.atomikos.recovery.imp;

import java.util.Collection;
import java.util.HashSet;

import com.atomikos.icatch.TxState;
import com.atomikos.logging.Logger;
import com.atomikos.logging.LoggerFactory;
import com.atomikos.recovery.AdminLog;
import com.atomikos.recovery.CoordinatorLogEntry;
import com.atomikos.recovery.CoordinatorLogEntryRepository;
import com.atomikos.recovery.LogException;
import com.atomikos.recovery.LogReadException;
import com.atomikos.recovery.ParticipantLogEntry;
import com.atomikos.recovery.RecoveryLog;

public class RecoveryLogImp implements RecoveryLog, AdminLog {

	private static final Logger LOGGER = LoggerFactory.createLogger(RecoveryLogImp.class);
	
	private CoordinatorLogEntryRepository repository;

	public void setRepository(CoordinatorLogEntryRepository repository) {
		this.repository = repository;
	}

	@Override
	public void terminated(ParticipantLogEntry entry)  {
		try {
			CoordinatorLogEntry coordinatorLogEntry =null;
				coordinatorLogEntry = repository.get(entry.id);
			if (coordinatorLogEntry == null) {
				LOGGER.logWarning("termination called on non existent Coordinator "
<<<<<<< HEAD
						+ entry.id + " " + entry.uri);
			} else {
				//terminate parent ?
				if (coordinatorLogEntry.superiorCoordinatorId!=null) {
					CoordinatorLogEntry parentCoordinatorLogEntry = repository.get(coordinatorLogEntry.superiorCoordinatorId);
					if (parentCoordinatorLogEntry!=null) {
						CoordinatorLogEntry parentUpdated = parentCoordinatorLogEntry.terminated(new ParticipantLogEntry(coordinatorLogEntry.superiorCoordinatorId, coordinatorLogEntry.id, coordinatorLogEntry.expires(), "", coordinatorLogEntry.getResultingState()));
						repository.put(parentUpdated.id, parentUpdated);	
					}
				}
					
				CoordinatorLogEntry updated = coordinatorLogEntry.terminated(entry);
				repository.put(updated.id, updated);
=======
						+ entry.coordinatorId + " " + entry.participantUri);
			} else {	
				CoordinatorLogEntry updated = coordinatorLogEntry.terminated(entry);
				repository.put(updated.coordinatorId, updated);
				if (coordinatorLogEntry.superiorCoordinatorId!=null) {
					CoordinatorLogEntry parentCoordinatorLogEntry = repository.get(coordinatorLogEntry.superiorCoordinatorId);
					if (parentCoordinatorLogEntry!=null) {
						CoordinatorLogEntry parentUpdated = parentCoordinatorLogEntry.terminated(new ParticipantLogEntry(coordinatorLogEntry.superiorCoordinatorId, coordinatorLogEntry.coordinatorId, coordinatorLogEntry.expires(), "", coordinatorLogEntry.getResultingState()));
						repository.put(parentUpdated.coordinatorId, parentUpdated);	//TODO deal with disk full -> pending parent
					}
				}
>>>>>>> d254459b
			}
		} catch (LogException e) {
			LOGGER.logWarning("Unable to write to repository: "+entry+" - leaving cleanup to recovery housekeeping...", e);
		} catch (IllegalArgumentException e) {
			LOGGER.logWarning("Unexpected error while terminating participant entry - ignoring (may result in orphaned log entry)", e);
		} 
	}

	

	@Override
	public void terminatedWithHeuristicRollback(ParticipantLogEntry entry) throws LogException {

		CoordinatorLogEntry coordinatorLogEntry = repository.get(entry.id);
		if (coordinatorLogEntry == null) {
			LOGGER.logWarning("terminatedWithHeuristicRollback called on non existent Coordinator "
					+ entry.id + " " + entry.uri);
		} else {
			CoordinatorLogEntry updated = coordinatorLogEntry.terminatedWithHeuristicRollback(entry);
			repository.put(updated.id, updated);
		}
	}

	@Override
	public Collection<ParticipantLogEntry> getCommittingParticipants()
			throws LogReadException {
		Collection<ParticipantLogEntry> committingParticipants = new HashSet<ParticipantLogEntry>();
		Collection<CoordinatorLogEntry> committingCoordinatorLogEntries = repository.findAllCommittingCoordinatorLogEntries();
		
		for (CoordinatorLogEntry coordinatorLogEntry : committingCoordinatorLogEntries) {
			for (ParticipantLogEntry participantLogEntry : coordinatorLogEntry.participants) {
				committingParticipants.add(participantLogEntry);
			}
		}
		return committingParticipants;
	}

	private void write(CoordinatorLogEntry coordinatorLogEntry)
			throws IllegalStateException, LogException {
		if (!entryAllowed(coordinatorLogEntry)) {
			throw new IllegalStateException();
		}
		repository.put(coordinatorLogEntry.id, coordinatorLogEntry);
	}

	private boolean entryAllowed(CoordinatorLogEntry coordinatorLogEntry) throws LogReadException {
		CoordinatorLogEntry existing = repository
				.get(coordinatorLogEntry.id);
		return coordinatorLogEntry.transitionAllowedFrom(existing);
	}


	@Override
	public void presumedAborting(ParticipantLogEntry entry)
			throws IllegalStateException, LogException {
		if (entry == null || entry.state != TxState.IN_DOUBT) {
			throw new IllegalArgumentException();
		}
		
		CoordinatorLogEntry coordinatorLogEntry = repository.get(entry.id);
		if (coordinatorLogEntry == null) { 
			//first time this participant is found in resource: write IN_DOUBT entry in log to do presumed abort on next scan
			//this gives any concurrent OLTP 2-phase commit a reasonable delay to proceed without interference of recovery
			coordinatorLogEntry = createCoordinatorLogEntry(entry);
			write(coordinatorLogEntry);
			throw new IllegalStateException();
		} else if (coordinatorLogEntry.superiorCoordinatorId != null) {
			
			CoordinatorLogEntry parentCoordinatorLogEntry =	repository.get(coordinatorLogEntry.superiorCoordinatorId );
			if(parentCoordinatorLogEntry!=null && parentCoordinatorLogEntry.getResultingState() == TxState.IN_DOUBT){
				throw new IllegalStateException();
			}
			
		} else {
			CoordinatorLogEntry updated = coordinatorLogEntry.presumedAborting(entry);
			
			write(updated);
		}
	}

	private CoordinatorLogEntry createCoordinatorLogEntry(
			ParticipantLogEntry entry) {
		CoordinatorLogEntry coordinatorLogEntry;
		ParticipantLogEntry[] participantDetails = new ParticipantLogEntry[1];
		participantDetails[0] = entry;
		coordinatorLogEntry = new CoordinatorLogEntry(entry.id,
				participantDetails);
		return coordinatorLogEntry;
	}

	@Override
	public void terminatedWithHeuristicCommit(ParticipantLogEntry entry) throws LogException {
		CoordinatorLogEntry coordinatorLogEntry = repository
				.get(entry.id);
		if (coordinatorLogEntry == null) {
			LOGGER.logWarning("terminatedWithHeuristicCommit called on non existent Coordinator "
					+ entry.id + " " + entry.uri);
		} else {
			CoordinatorLogEntry updated = coordinatorLogEntry.terminatedWithHeuristicCommit(entry);
			repository.put(updated.id, updated);
			
		}

	}

	@Override
	public void terminatedWithHeuristicHazard(ParticipantLogEntry entry) {
		LOGGER.logWarning("terminatedWithHeuristicHazard " + entry);
	}

	@Override
	public void terminatedWithHeuristicMixed(ParticipantLogEntry entry) throws LogException {
		CoordinatorLogEntry coordinatorLogEntry = repository
				.get(entry.id);
		if (coordinatorLogEntry == null) {
			LOGGER.logWarning("terminatedWithHeuristicMixed called on non existent Coordinator "
					+ entry.id + " " + entry.uri);
		} else {

			CoordinatorLogEntry updated = coordinatorLogEntry.terminatedWithHeuristicMixed(entry);
			repository.put(updated.id, updated);
			
		}
	}

	@Override
	public CoordinatorLogEntry[] getCoordinatorLogEntries() {
		try {
			Collection<CoordinatorLogEntry> allCoordinatorLogEntries= repository.getAllCoordinatorLogEntries();
			return allCoordinatorLogEntries.toArray(new CoordinatorLogEntry[allCoordinatorLogEntries.size()]);
		} catch (LogReadException e) {
			LOGGER.logWarning("Could not retrieve coordinators - returning empty array", e);	
		}
		
		return new CoordinatorLogEntry[0];
	}

	@Override
	public void remove(String coordinatorId) {
		CoordinatorLogEntry toRemove = null;
		try {
			 toRemove =	repository.get(coordinatorId);
		} catch (LogReadException e) {
			LOGGER.logWarning("Could not retrieve coordinator to remove: "+coordinatorId+" - ignoring", e);	
		}
		if (toRemove != null) {
			toRemove = toRemove.markAsTerminated();
			try {
				repository.put(coordinatorId, toRemove);
			} catch (Exception e) {
				LOGGER.logWarning("Could not remove coordinator: "+coordinatorId+" - ignoring", e);
			} 
		}
		
	}

}<|MERGE_RESOLUTION|>--- conflicted
+++ resolved
@@ -28,37 +28,21 @@
 	public void terminated(ParticipantLogEntry entry)  {
 		try {
 			CoordinatorLogEntry coordinatorLogEntry =null;
-				coordinatorLogEntry = repository.get(entry.id);
-			if (coordinatorLogEntry == null) {
-				LOGGER.logWarning("termination called on non existent Coordinator "
-<<<<<<< HEAD
-						+ entry.id + " " + entry.uri);
-			} else {
-				//terminate parent ?
-				if (coordinatorLogEntry.superiorCoordinatorId!=null) {
-					CoordinatorLogEntry parentCoordinatorLogEntry = repository.get(coordinatorLogEntry.superiorCoordinatorId);
-					if (parentCoordinatorLogEntry!=null) {
-						CoordinatorLogEntry parentUpdated = parentCoordinatorLogEntry.terminated(new ParticipantLogEntry(coordinatorLogEntry.superiorCoordinatorId, coordinatorLogEntry.id, coordinatorLogEntry.expires(), "", coordinatorLogEntry.getResultingState()));
-						repository.put(parentUpdated.id, parentUpdated);	
-					}
+			coordinatorLogEntry = repository.get(entry.id);
+		if (coordinatorLogEntry == null) {
+			LOGGER.logWarning("termination called on non existent Coordinator "
+					+ entry.id + " " + entry.uri);
+		} else {	
+			CoordinatorLogEntry updated = coordinatorLogEntry.terminated(entry);
+			repository.put(updated.id, updated);
+			if (coordinatorLogEntry.superiorCoordinatorId!=null) {
+				CoordinatorLogEntry parentCoordinatorLogEntry = repository.get(coordinatorLogEntry.superiorCoordinatorId);
+				if (parentCoordinatorLogEntry!=null) {
+					CoordinatorLogEntry parentUpdated = parentCoordinatorLogEntry.terminated(new ParticipantLogEntry(coordinatorLogEntry.superiorCoordinatorId, coordinatorLogEntry.id, coordinatorLogEntry.expires(), "", coordinatorLogEntry.getResultingState()));
+					repository.put(parentUpdated.id, parentUpdated);	//TODO deal with disk full -> pending parent
 				}
-					
-				CoordinatorLogEntry updated = coordinatorLogEntry.terminated(entry);
-				repository.put(updated.id, updated);
-=======
-						+ entry.coordinatorId + " " + entry.participantUri);
-			} else {	
-				CoordinatorLogEntry updated = coordinatorLogEntry.terminated(entry);
-				repository.put(updated.coordinatorId, updated);
-				if (coordinatorLogEntry.superiorCoordinatorId!=null) {
-					CoordinatorLogEntry parentCoordinatorLogEntry = repository.get(coordinatorLogEntry.superiorCoordinatorId);
-					if (parentCoordinatorLogEntry!=null) {
-						CoordinatorLogEntry parentUpdated = parentCoordinatorLogEntry.terminated(new ParticipantLogEntry(coordinatorLogEntry.superiorCoordinatorId, coordinatorLogEntry.coordinatorId, coordinatorLogEntry.expires(), "", coordinatorLogEntry.getResultingState()));
-						repository.put(parentUpdated.coordinatorId, parentUpdated);	//TODO deal with disk full -> pending parent
-					}
-				}
->>>>>>> d254459b
 			}
+		}
 		} catch (LogException e) {
 			LOGGER.logWarning("Unable to write to repository: "+entry+" - leaving cleanup to recovery housekeeping...", e);
 		} catch (IllegalArgumentException e) {
