--- conflicted
+++ resolved
@@ -1,764 +1,752 @@
-/**
- * Copyright (C) 2000-2010 Atomikos <info@atomikos.com>
- *
- * This code ("Atomikos TransactionsEssentials"), by itself,
- * is being distributed under the
- * Apache License, Version 2.0 ("License"), a copy of which may be found at
- * http://www.atomikos.com/licenses/apache-license-2.0.txt .
- * You may not use this file except in compliance with the License.
- *
- * While the License grants certain patent license rights,
- * those patent license rights only extend to the use of
- * Atomikos TransactionsEssentials by itself.
- *
- * This code (Atomikos TransactionsEssentials) contains certain interfaces
- * in package (namespace) com.atomikos.icatch
- * (including com.atomikos.icatch.Participant) which, if implemented, may
- * infringe one or more patents held by Atomikos.
- * It should be appreciated that you may NOT implement such interfaces;
- * licensing to implement these interfaces must be obtained separately from Atomikos.
- *
- * Unless required by applicable law or agreed to in writing, software
- * distributed under the License is distributed on an "AS IS" BASIS,
- * WITHOUT WARRANTIES OR CONDITIONS OF ANY KIND, either express or implied.
- */
-
-package com.atomikos.jms.extra;
-
-import javax.jms.Connection;
-import javax.jms.Destination;
-import javax.jms.ExceptionListener;
-import javax.jms.JMSException;
-import javax.jms.Message;
-import javax.jms.MessageConsumer;
-import javax.jms.MessageListener;
-import javax.jms.Queue;
-import javax.jms.Session;
-import javax.jms.Topic;
-import javax.transaction.HeuristicMixedException;
-import javax.transaction.HeuristicRollbackException;
-import javax.transaction.RollbackException;
-import javax.transaction.SystemException;
-
-import com.atomikos.icatch.jta.UserTransactionManager;
-import com.atomikos.jms.AtomikosConnectionFactoryBean;
-import com.atomikos.logging.Logger;
-import com.atomikos.logging.LoggerFactory;
-
-/**
- *
- *
- * Common message-driven session functionality.
- *
- */
-
-class MessageConsumerSession
-{
-	private static final Logger LOGGER = LoggerFactory.createLogger(MessageConsumerSession.class);
-
-	private AtomikosConnectionFactoryBean factory;
-	private String user;
-	private String password;
-	private Destination destination;
-	private String destinationName;
-	private MessageConsumerSessionProperties properties;
-	private boolean notifyListenerOnClose;
-	private String messageSelector;
-	private boolean daemonThreads;
-	private transient MessageListener listener;
-	protected transient ReceiverThread current;
-	private UserTransactionManager tm;
-	private boolean active;
-	private ExceptionListener exceptionListener;
-
-	//for durable subscribers only
-	private boolean noLocal;
-	private String subscriberName;
-	private String clientID;
-
-	protected MessageConsumerSession ( MessageConsumerSessionProperties properties )
-	{
-		this.properties = properties;
-		tm = new UserTransactionManager();
-		noLocal = false;
-		subscriberName = null;
-	}
-
-	protected String getSubscriberName()
-	{
-		return subscriberName;
-	}
-
-	protected void setSubscriberName ( String name )
-	{
-		this.subscriberName = name;
-	}
-
-	protected  void setNoLocal ( boolean value )
-	{
-		this.noLocal = value;
-	}
-
-	protected boolean getNoLocal()
-	{
-		return noLocal;
-	}
-
-	protected void setAtomikosConnectionFactoryBean ( AtomikosConnectionFactoryBean bean )
-	{
-		this.factory = bean;
-	}
-
-	protected AtomikosConnectionFactoryBean getAtomikosConnectionFactoryBean()
-	{
-		return factory;
-	}
-
-	/**
-	 * Sets whether threads should be daemon threads or not.
-	 * Default is false.
-	 * @param value If true then threads will be daemon threads.
-	 */
-	public void setDaemonThreads ( boolean value )
-	{
-			this.daemonThreads = value;
-	}
-
-	/**
-	 * Tests whether threads are daemon threads.
-	 * @return True if threads are deamons.
-	 */
-	public boolean getDaemonThreads()
-	{
-			return daemonThreads;
-	}
-
-	/**
-	 * Get the message selector (if any)
-	 *
-	 * @return The selector, or null if none.
-	 */
-	public String getMessageSelector()
-	{
-	    return messageSelector;
-	}
-
-	/**
-	 * Set the message selector to use.
-	 *
-	 * @param selector
-	 */
-	public void setMessageSelector(String selector)
-	{
-	    this.messageSelector = selector;
-	}
-
-	/**
-	 * Set the user to create connections with. If the user is not set then the
-	 * default connection will be used.
-	 *
-	 * @param user
-	 */
-	public void setUser(String user) {
-	    this.user = user;
-	}
-
-	/**
-	 * Get the user to connect with.
-	 *
-	 * @return The user or null if no explicit authentication is to be used.
-	 */
-	public String getUser() {
-	    return user;
-	}
-
-	/**
-	 * Set the password to use for connecting. This property only needs to be
-	 * set if the User property was also set.
-	 *
-	 * @param password
-	 */
-	public void setPassword(String password) {
-	    this.password = password;
-	}
-
-	/**
-	 * Gets the destination.
-	 *
-	 * @return Null if none was set.
-	 */
-	public Destination getDestination()
-	{
-		return destination;
-	}
-
-	/**
-	 * Sets the destination to listen on.
-	 * @param destination
-	 */
-	public void setDestination ( Destination destination )
-	{
-		this.destination = destination;
-	}
-
-
-
-	/**
-	 * Get the transaction timeout in seconds.
-	 *
-	 * @return
-	 */
-	public int getTransactionTimeout() {
-	    return properties.getTransactionTimeout();
-	}
-
-	/**
-	 * Set the message listener for this session. Only one message listener per
-	 * session is allowed. After this method is called, the listener will
-	 * receive incoming messages in its onMessage method, in a JTA transaction.
-	 * By default, the receiver will commit the transaction unless the onMessage
-	 * method throws a runtime exception (in which case rollback will happen).
-	 *
-	 * If no more messages are desired, then this method should be called a
-	 * second time with a null argument.
-	 *
-	 * @param listener
-	 */
-	public void setMessageListener(MessageListener listener) {
-	    this.listener = listener;
-	}
-
-	/**
-	 * Get the message listener of this session, if any.
-	 *
-	 * @return
-	 */
-	public MessageListener getMessageListener() {
-	    return listener;
-	}
-
-	/**
-	 * Start listening for messages.
-	 *
-	 */
-	public void startListening() throws JMSException, SystemException {
-
-		if ( active ) throw new IllegalStateException ( "MessageConsumerSession: startListening() called a second time without stopListening() in between" );
-
-	    if ( getDestinationName() == null )
-	        throw new JMSException ( "Please set property 'destination' or 'destinationName' first" );
-	    if ( factory == null )
-	        throw new JMSException (
-	                "Please set the ConnectionFactory first" );
-
-
-	    tm.setStartupTransactionService ( true );
-	    tm.init();
-	    //disable startup to avoid threads re-start the core
-	    //during shutdown!!! (see ISSUE 10084)
-	    tm.setStartupTransactionService ( false );
-	    active = true;
-	    startNewThread();
-
-	    StringBuffer msg = new StringBuffer();
-	    msg.append ( "MessageConsumerSession configured with [" );
-	    msg.append ( "user=" ).append( getUser() ).append ( ", " );
-	    msg.append ( "password=" ).append ( password ).append ( ", " );
-	    msg.append ( "transactionTimeout=" ).append ( getTransactionTimeout() ).append ( ", " );
-	    msg.append ( "destination=" ).append( getDestinationName() ).append ( ", " );
-	    msg.append ( "notifyListenerOnClose= " ).append( getNotifyListenerOnClose() ).append( ", " );
-	    msg.append ( "messageSelector=" ).append( getMessageSelector() ).append( ", " );
-	    msg.append ( "daemonThreads=" ).append ( getDaemonThreads() ).append ( ", " );
-	    msg.append ( "messageListener=" ).append ( getMessageListener() ).append ( ", " );
-	    msg.append ( "exceptionListener=" ).append ( getExceptionListener() ).append ( ", " );
-	    msg.append ( "connectionFactory=" ).append ( getAtomikosConnectionFactoryBean() );
-	    msg.append ( "]" );
-	    if ( LOGGER.isDebugEnabled() ) LOGGER.logDebug ( msg.toString() );
-
-	}
-
-	/**
-	 * Gets the destination name, either as set directly or
-	 * as set by the destinationName property.
-	 *
-	 * @return The destination's provider-specific name, or null if none set.
-	 */
-	public String getDestinationName()
-	{
-		String ret = destinationName;
-		if ( ret == null ) {
-			if ( destination instanceof Queue ) {
-				Queue q = ( Queue ) destination;
-				try {
-					ret = q.getQueueName();
-				} catch (JMSException e) {
-					if ( LOGGER.isDebugEnabled() ) LOGGER.logDebug ( "Error retrieving queue name" , e );
-				}
-			} else if ( destination instanceof Topic ) {
-				Topic t = ( Topic ) destination;
-				try {
-					ret = t.getTopicName();
-				} catch (JMSException e) {
-					if ( LOGGER.isDebugEnabled() ) LOGGER.logDebug ( "Error retrieving topic name" , e );
-				}
-			}
-		}
-		return ret;
-	}
-
-	/**
-	 * Sets the provider-specific destination name. Required, unless
-	 * setDestination is called instead.
-	 *
-	 * @param destinationName
-	 */
-	public void setDestinationName ( String destinationName )
-	{
-		this.destinationName = destinationName;
-	}
-
-	protected void startNewThread() {
-		    if ( active ) {
-	        current = new ReceiverThread ();
-	        //FIXED 10082
-	        current.setDaemon ( daemonThreads );
-	        current.start ();
-	        if ( LOGGER.isDebugEnabled() ) LOGGER.logDebug ( "MessageConsumerSession: started new thread: " + current );
-		    }
-		    //if not active: ignore
-	}
-
-	private synchronized void notifyExceptionListener ( JMSException e )
-	{
-		if ( exceptionListener != null ) exceptionListener.onException ( e );
-	}
-
-	/**
-	 * Stop listening for messages. If <b>notifyListenerOnClose</b> is set then
-	 * calling this method will indirectly lead to the invocation of the
-	 * listener's onMessage method with a null argument (and without a
-	 * transaction). This allows receivers to detect shutdown.
-	 *
-	 */
-	public void stopListening() {
-
-		if ( current != null ) {
-			ReceiverThread t = current;
-			// cf issue 62452: next, FIRST set current to null
-			// to allow listener thread to exit
-			// needed because the subsequent JMS cleanup will wait
-			// for the listener thread to finish!!!
-			current = null;
-			t.closeJmsResources ( true );
-		}
-	    tm.close();
-	    active = false;
-	}
-
-	/**
-	 *
-	 * Check wether the session is configured to notify the listener upon close.
-	 *
-	 * @return boolean If true then the listener will receive a null message
-	 *         when the session is closed.
-	 *
-	 */
-	public boolean getNotifyListenerOnClose() {
-	    return notifyListenerOnClose;
-	}
-
-	/**
-	 * Set whether the listener should be notified on close.
-	 *
-	 * @param b
-	 */
-	public void setNotifyListenerOnClose(boolean b) {
-	    notifyListenerOnClose = b;
-	}
-
-	  class ReceiverThread extends Thread
-	    {
-	        private Connection connection;
-	        private Session session;
-
-	        private ReceiverThread ()
-	        {
-	        }
-
-	        private synchronized MessageConsumer refreshJmsResources () throws JMSException
-	        {
-	            MessageConsumer ret = null;
-
-	            if ( user != null ) {
-	                connection = factory.createConnection ( user, password );
-
-	            } else {
-	                connection = factory.createConnection ();
-	            }
-	            if (clientID != null ) {
-	            	//see http://activemq.apache.org/virtual-destinations.html
-	            	String connectionClientID = connection.getClientID();
-	            	if ( connectionClientID == null ) connection.setClientID(clientID);
-	            	else LOGGER.logWarning ( "Reusing connection with preset clientID: " + connectionClientID );
-	            }
-
-	            connection.start ();
-
-	            session = connection.createSession ( true, 0 );
-	            if ( getDestination() == null ) {
-	            	Destination d = DestinationHelper.findDestination ( getDestinationName() , session );
-	            	setDestination ( d );
-	            }
-
-	            String subscriberName = getSubscriberName();
-	            if ( subscriberName == null )  {
-	            	// cf case 33305: only use the noLocal flag if the destination is a topic
-	            	if ( destination instanceof Topic ) {
-	            		// topic -> use noLocal
-	            		ret = session.createConsumer ( destination, getMessageSelector () , getNoLocal() );
-	            	}
-	            	else {
-	            		// queue -> noLocal flag not defined in JMS 1.1!
-	            		ret = session.createConsumer ( destination , getMessageSelector() );
-	            	}
-	            }
-	            else {
-	            	// subscriberName is not null -> topic -> use noLocal flag too
-	            	ret = session.createDurableSubscriber( ( Topic ) destination , subscriberName , getMessageSelector() , getNoLocal() );
-	            }
-
-	            return ret;
-	        }
-
-	        private synchronized void closeJmsResources ( boolean threadWillStop )
-	        {
-	            try {
-					if ( session != null ) {
-<<<<<<< HEAD
-
-						if ( threadWillStop && subscriberName != null && properties.getUnsubscribeOnClose() ) {
-=======
-						
-						if ( threadWillStop ) {
->>>>>>> c92f287f
-							try {
-								LOGGER.logWarning ( "MessageConsumerSession: unsubscribing " + subscriberName + "...");
-								if ( Thread.currentThread() != this ) {
-<<<<<<< HEAD
-									//see case 62452: wait for listener thread to exit so the subscriber is no longer in use
-									if ( LOGGER.isInfoEnabled() ) LOGGER.logInfo ( "MessageConsumerSession: waiting for listener thread to finish..." );
-									this.join ( getTransactionTimeout() * 1000 );
-									if ( LOGGER.isDebugEnabled() ) LOGGER.logDebug ( "MessageConsumerSession: waiting done." );
-								}
-								if ( LOGGER.isInfoEnabled() ) LOGGER.logInfo ( "MessageConsumerSession: unsubscribing " + subscriberName + "..." );
-								session.unsubscribe ( subscriberName );
-								if ( LOGGER.isDebugEnabled() ) LOGGER.logDebug ( "MessageConsumerSession: unsubscribed.");
-							} catch ( JMSException e ) {
-								 if ( LOGGER.isInfoEnabled() ) LOGGER.logInfo (
-					                    "MessageConsumerSession: Error unsubscribing on JMS session",
-=======
-									//see case 62452 and 80464: wait for listener thread to exit so the subscriber is no longer in use
-									if ( Configuration.isInfoLoggingEnabled() ) Configuration.logInfo ( "MessageConsumerSession: waiting for listener thread to finish..." );
-									this.join();
-									if ( Configuration.isDebugLoggingEnabled() ) Configuration.logDebug ( "MessageConsumerSession: waiting done." );
-								}
-								if (subscriberName != null && properties.getUnsubscribeOnClose()) {
-									Configuration.logWarning ( "MessageConsumerSession: unsubscribing " + subscriberName + "...");
-									session.unsubscribe ( subscriberName );
-								}
-							} catch ( JMSException e ) {
-								 if ( Configuration.isInfoLoggingEnabled() ) Configuration.logInfo (
-					                    "MessageConsumerSession: Error closing on JMS session",
->>>>>>> c92f287f
-					                    e );
-					            if ( LOGGER.isInfoEnabled() ) LOGGER.logInfo ( "MessageConsumerSession: linked exception is " , e.getLinkedException() );
-							}
-						}
-
-					    try {
-					    	if ( LOGGER.isInfoEnabled() ) LOGGER.logInfo ( "MessageConsumerSession: closing JMS session..." );
-					        session.close ();
-					        session = null;
-					        if ( LOGGER.isDebugEnabled() ) LOGGER.logDebug ( "MessageConsumerSession: JMS session closed." );
-					    } catch ( JMSException e ) {
-					        if ( LOGGER.isInfoEnabled() ) LOGGER.logInfo (
-					                "MessageConsumerSession: Error closing JMS session",
-					                e );
-					        if ( LOGGER.isInfoEnabled() ) LOGGER.logInfo ( "MessageConsumerSession: linked exception is " , e.getLinkedException() );
-					    }
-					}
-					if ( connection != null )
-					    try {
-					    	if ( LOGGER.isInfoEnabled() ) LOGGER.logInfo ( "MessageConsumerSession: closing JMS connection..." );
-					        connection.close ();
-					        connection = null;
-					        if ( LOGGER.isDebugEnabled() ) LOGGER.logDebug ( "MessageConsumerSession: JMS connection closed." );
-					    } catch ( JMSException e ) {
-					    	LOGGER
-					                .logWarning (
-					                        "MessageConsumerSession: Error closing JMS connection",
-					                        e );
-					        LOGGER.logWarning ( "MessageConsumerSession: linked exception is " , e.getLinkedException() );
-					    }
-				} catch ( Throwable e ) {
-					LOGGER.logWarning ( "MessageConsumerSession: Unexpected error during close: " , e );
-					//DON'T rethrow
-				}
-	        }
-
-	        public void run ()
-	        {
-	            MessageConsumer receiver = null;
-
-	            try {
-	                // FIRST set transaction timeout, to trigger
-	                // TM startup if needed; otherwise the logging
-	                // to Configuration will not work!
-	                tm.setTransactionTimeout ( getTransactionTimeout() );
-	            } catch ( SystemException e ) {
-	            	LOGGER
-	                        .logWarning (
-	                                "MessageConsumerSession: Error in JMS thread while setting transaction timeout",
-	                                e );
-	            }
-
-	            LOGGER
-	                    .logInfo ( "MessageConsumerSession: Starting JMS listener thread." );
-
-	            while ( Thread.currentThread () == current ) {
-
-	            	   if ( LOGGER.isDebugEnabled() ) LOGGER.logDebug ( "MessageConsumerSession: JMS listener thread iterating..." );
-	                boolean refresh = false;
-	                boolean commit = true;
-	                try {
-	                    Message msg = null;
-
-	                    if ( receiver == null )
-	                        receiver = refreshJmsResources ();
-
-	                    tm.setTransactionTimeout ( getTransactionTimeout() );
-
-	                    if ( tm.getTransaction () != null ) {
-	                    	LOGGER
-	                                .logWarning ( "MessageConsumerSession: Detected pending transaction: "
-	                                        + tm.getTransaction () );
-	                        // this is fatal and should not happen due to cleanup in
-	                        // previous iteration
-	                        // so if it does happen then everything we assumed and
-	                        // tried is wrong
-	                        // meaning that we can only exit the thread
-	                        throw new IllegalStateException (
-	                                "Can't reuse listener thread with pending transaction!" );
-	                    }
-
-	                    tm.begin ();
-	                    // wait for at most half of the tx timeout
-	                    // cf case 83599: use separate timeout for receive to speedup shutdown
-	                    msg = receiver.receive ( getReceiveTimeout() * 1000 );
-
-	                    try {
-
-	                        if ( msg != null && listener != null
-	                                && Thread.currentThread () == current ) {
-	                        	LOGGER
-	                                    .logInfo ( "MessageConsumerSession: Consuming message: "
-	                                            + msg.toString () );
-	                            listener.onMessage ( msg );
-	                            LOGGER
-	                                    .logDebug ( "MessageConsumerSession: Consumed message: "
-	                                            + msg.toString () );
-	                        } else {
-	                            commit = false;
-	                        }
-	                    } catch ( Exception e ) {
-	                        if ( LOGGER.isInfoEnabled() ) LOGGER.logInfo (
-	                                "MessageConsumerSession: Error during JMS processing of message "
-	                                        + msg.toString () + " - rolling back.",
-	                                e );
-
-	                        // This happens if the listener generated the error.
-	                        // In that case, don't refresh the connection but rather
-	                        // only rollback. There is no reason to assume that the
-	                        // connection is corrupted here.
-	                        commit = false;
-	                    }
-
-	                } catch ( JMSException e ) {
-	                    LOGGER.logWarning (
-	                            "MessageConsumerSession: Error in JMS thread", e );
-	                    Exception linkedException = e.getLinkedException();
-	                    if ( linkedException != null ) {
-	                    	LOGGER.logWarning ( "Linked JMS exception is: " , linkedException );
-	                    }
-	                    // refresh connection to avoid corruption of thread state.
-	                    refresh = true;
-	                    commit = false;
-	                    notifyExceptionListener ( e );
-
-	                } catch ( Throwable e ) {
-	                    LOGGER.logWarning (
-	                            "MessageConsumerSession: Error in JMS thread", e );
-	                    // Happens if there is an error not generated by the
-	                    // listener;
-	                    // refresh connection to avoid corruption of thread state.
-	                    refresh = true;
-	                    commit = false;
-	                    JMSException listenerError = new JMSException ( "Unexpected error - please see Atomikos console file for more info" );
-	                    notifyExceptionListener ( listenerError );
-
-	                } finally {
-
-	                    // Make sure no tx exists for thread, or we can't reuse
-	                    // the thread for later transactions!
-	                    try {
-	                        if ( commit )
-	                            tm.commit ();
-	                        else {
-	                            tm.rollback ();
-	                        }
-	                    } catch ( RollbackException e ) {
-	                        // thread still OK
-	                    	LOGGER
-	                                .logWarning (
-	                                        "MessageConsumerSession: Error in ending transaction",
-	                                        e );
-	                    } catch ( HeuristicMixedException e ) {
-	                        // thread still OK
-	                    	LOGGER
-	                                .logWarning (
-	                                        "MessageConsumerSession: Error in ending transaction",
-	                                        e );
-	                    } catch ( HeuristicRollbackException e ) {
-	                        // thread still OK
-	                    	LOGGER
-	                                .logWarning (
-	                                        "MessageConsumerSession: Error in ending transaction",
-	                                        e );
-	                    } catch ( Throwable e ) {
-	                        // fatal since thread tx may still exist
-	                    	LOGGER
-	                                .logWarning (
-	                                        "MessageConsumerSession: Error ending thread tx association",
-	                                        e );
-
-	                        // In this case, we suspend the tx so that it is no
-	                        // longer
-	                        // associated with this thread. This allows thread reuse
-	                        // for
-	                        // later messages. If suspend fails, then we can only
-	                        // start
-	                        // a new thread.
-	                        try {
-	                        	LOGGER
-	                                    .logDebug ( "MessageConsumerSession: Suspending any active transaction..." );
-	                            // try to suspend
-	                            tm.suspend ();
-	                        } catch ( SystemException err ) {
-	                        	LOGGER
-	                                    .logWarning (
-	                                            "MessageConsumerSession: Error suspending transaction",
-	                                            err );
-	                            // start new thread to replace this one, because we
-	                            // can't risk a pending transaction
-	                            try {
-	                            	LOGGER
-	                                        .logDebug ( "MessageConsumerSession: Starting new thread..." );
-	                                startNewThread();
-	                            } catch ( Throwable fatal ) {
-	                                // happens if queue or factory no longer set
-	                                // in this case, we can't do anything else -
-	                                // just let the
-	                                // current thread exit and log warning that the
-	                                // listener has stopped
-	                            	LOGGER
-	                                        .logWarning (
-	                                                "MessageConsumerSession: Error starting new thread - stopping listener",
-	                                                e );
-	                                // set current to null to make this thread exit,
-	                                // since reuse is impossible due to risk
-	                                // of pending transaction!
-	                                stopListening ();
-	                            }
-	                        }
-
-	                    }
-
-	                    if ( refresh && Thread.currentThread () == current) {
-	                        // close resources here and let the actual refresh be
-	                        // done
-	                        // by the next iteration
-	                    	try {
-	                    		receiver.close();
-	                    	} catch ( Throwable e ) {
-	                    		if ( LOGGER.isDebugEnabled() ) LOGGER.logDebug ( "MessageConsumerSession: Error closing receiver" , e );
-	                    	}
-	                        receiver = null;
-	                        closeJmsResources ( false );
-	                    }
-	                }
-
-	            }
-
-                // thread is going to die, close the receiver here.
-	            if(receiver != null) {
-	              try {
-                    receiver.close();
-                  } catch ( Throwable e ) {
-                    LOGGER.logDebug ( "MessageConsumerSession: Error closing receiver" , e );
-                  }
-                  receiver = null;
-	            }
-
-	            LOGGER
-	                    .logInfo ( "MessageConsumerSession: JMS listener thread exiting." );
-	            if ( listener != null && current == null && notifyListenerOnClose ) {
-	                // if this session stops listening (no more threads active) then
-	                // notify the listener of shutdown by calling with null argument
-	                // System.out.println ( "Stopping listener: " + listener );
-	                listener.onMessage ( null );
-	            }
-
-	        }
-
-
-
-	    }
-
-	/**
-	 * Gets the exception listener (if any).
-	 * @return Null if no ExceptionListener was set.
-	 */
-	public ExceptionListener getExceptionListener()
-	{
-		return exceptionListener;
-	}
-
-	/**
-	 * Sets the exception listener. The listener will be
-	 * notified of connection-level JMS errors.
-	 * <b>IMPORTANT:</b> exception listeners will NOT be
-	 * notified of any errors thrown by the MessageListener.
-	 * Instead, the ExceptionListener mechanism is meant
-	 * for system-level connectivity errors towards and from
-	 * the underlying message system.
-	 *
-	 * @param exceptionListener
-	 */
-	public void setExceptionListener ( ExceptionListener exceptionListener )
-	{
-		this.exceptionListener = exceptionListener;
-	}
-
-	public void setClientID(String clientID) {
-		this.clientID = clientID;
-	}
-	
-	/**
-	 * Gets the receive timeout in seconds.
-	 * 
-	 * @return
-	 */
-	public int getReceiveTimeout() {
-		return properties.getReceiveTimeout();
-	}
-}
+/**
+ * Copyright (C) 2000-2010 Atomikos <info@atomikos.com>
+ *
+ * This code ("Atomikos TransactionsEssentials"), by itself,
+ * is being distributed under the
+ * Apache License, Version 2.0 ("License"), a copy of which may be found at
+ * http://www.atomikos.com/licenses/apache-license-2.0.txt .
+ * You may not use this file except in compliance with the License.
+ *
+ * While the License grants certain patent license rights,
+ * those patent license rights only extend to the use of
+ * Atomikos TransactionsEssentials by itself.
+ *
+ * This code (Atomikos TransactionsEssentials) contains certain interfaces
+ * in package (namespace) com.atomikos.icatch
+ * (including com.atomikos.icatch.Participant) which, if implemented, may
+ * infringe one or more patents held by Atomikos.
+ * It should be appreciated that you may NOT implement such interfaces;
+ * licensing to implement these interfaces must be obtained separately from Atomikos.
+ *
+ * Unless required by applicable law or agreed to in writing, software
+ * distributed under the License is distributed on an "AS IS" BASIS,
+ * WITHOUT WARRANTIES OR CONDITIONS OF ANY KIND, either express or implied.
+ */
+
+package com.atomikos.jms.extra;
+
+import javax.jms.Connection;
+import javax.jms.Destination;
+import javax.jms.ExceptionListener;
+import javax.jms.JMSException;
+import javax.jms.Message;
+import javax.jms.MessageConsumer;
+import javax.jms.MessageListener;
+import javax.jms.Queue;
+import javax.jms.Session;
+import javax.jms.Topic;
+import javax.transaction.HeuristicMixedException;
+import javax.transaction.HeuristicRollbackException;
+import javax.transaction.RollbackException;
+import javax.transaction.SystemException;
+
+import com.atomikos.icatch.jta.UserTransactionManager;
+import com.atomikos.jms.AtomikosConnectionFactoryBean;
+import com.atomikos.logging.Logger;
+import com.atomikos.logging.LoggerFactory;
+
+/**
+ *
+ *
+ * Common message-driven session functionality.
+ *
+ */
+
+class MessageConsumerSession
+{
+	private static final Logger LOGGER = LoggerFactory.createLogger(MessageConsumerSession.class);
+
+	private AtomikosConnectionFactoryBean factory;
+	private String user;
+	private String password;
+	private Destination destination;
+	private String destinationName;
+	private MessageConsumerSessionProperties properties;
+	private boolean notifyListenerOnClose;
+	private String messageSelector;
+	private boolean daemonThreads;
+	private transient MessageListener listener;
+	protected transient ReceiverThread current;
+	private UserTransactionManager tm;
+	private boolean active;
+	private ExceptionListener exceptionListener;
+
+	//for durable subscribers only
+	private boolean noLocal;
+	private String subscriberName;
+	private String clientID;
+
+	protected MessageConsumerSession ( MessageConsumerSessionProperties properties )
+	{
+		this.properties = properties;
+		tm = new UserTransactionManager();
+		noLocal = false;
+		subscriberName = null;
+	}
+
+	protected String getSubscriberName()
+	{
+		return subscriberName;
+	}
+
+	protected void setSubscriberName ( String name )
+	{
+		this.subscriberName = name;
+	}
+
+	protected  void setNoLocal ( boolean value )
+	{
+		this.noLocal = value;
+	}
+
+	protected boolean getNoLocal()
+	{
+		return noLocal;
+	}
+
+	protected void setAtomikosConnectionFactoryBean ( AtomikosConnectionFactoryBean bean )
+	{
+		this.factory = bean;
+	}
+
+	protected AtomikosConnectionFactoryBean getAtomikosConnectionFactoryBean()
+	{
+		return factory;
+	}
+
+	/**
+	 * Sets whether threads should be daemon threads or not.
+	 * Default is false.
+	 * @param value If true then threads will be daemon threads.
+	 */
+	public void setDaemonThreads ( boolean value )
+	{
+			this.daemonThreads = value;
+	}
+
+	/**
+	 * Tests whether threads are daemon threads.
+	 * @return True if threads are deamons.
+	 */
+	public boolean getDaemonThreads()
+	{
+			return daemonThreads;
+	}
+
+	/**
+	 * Get the message selector (if any)
+	 *
+	 * @return The selector, or null if none.
+	 */
+	public String getMessageSelector()
+	{
+	    return messageSelector;
+	}
+
+	/**
+	 * Set the message selector to use.
+	 *
+	 * @param selector
+	 */
+	public void setMessageSelector(String selector)
+	{
+	    this.messageSelector = selector;
+	}
+
+	/**
+	 * Set the user to create connections with. If the user is not set then the
+	 * default connection will be used.
+	 *
+	 * @param user
+	 */
+	public void setUser(String user) {
+	    this.user = user;
+	}
+
+	/**
+	 * Get the user to connect with.
+	 *
+	 * @return The user or null if no explicit authentication is to be used.
+	 */
+	public String getUser() {
+	    return user;
+	}
+
+	/**
+	 * Set the password to use for connecting. This property only needs to be
+	 * set if the User property was also set.
+	 *
+	 * @param password
+	 */
+	public void setPassword(String password) {
+	    this.password = password;
+	}
+
+	/**
+	 * Gets the destination.
+	 *
+	 * @return Null if none was set.
+	 */
+	public Destination getDestination()
+	{
+		return destination;
+	}
+
+	/**
+	 * Sets the destination to listen on.
+	 * @param destination
+	 */
+	public void setDestination ( Destination destination )
+	{
+		this.destination = destination;
+	}
+
+
+
+	/**
+	 * Get the transaction timeout in seconds.
+	 *
+	 * @return
+	 */
+	public int getTransactionTimeout() {
+	    return properties.getTransactionTimeout();
+	}
+
+	/**
+	 * Set the message listener for this session. Only one message listener per
+	 * session is allowed. After this method is called, the listener will
+	 * receive incoming messages in its onMessage method, in a JTA transaction.
+	 * By default, the receiver will commit the transaction unless the onMessage
+	 * method throws a runtime exception (in which case rollback will happen).
+	 *
+	 * If no more messages are desired, then this method should be called a
+	 * second time with a null argument.
+	 *
+	 * @param listener
+	 */
+	public void setMessageListener(MessageListener listener) {
+	    this.listener = listener;
+	}
+
+	/**
+	 * Get the message listener of this session, if any.
+	 *
+	 * @return
+	 */
+	public MessageListener getMessageListener() {
+	    return listener;
+	}
+
+	/**
+	 * Start listening for messages.
+	 *
+	 */
+	public void startListening() throws JMSException, SystemException {
+
+		if ( active ) throw new IllegalStateException ( "MessageConsumerSession: startListening() called a second time without stopListening() in between" );
+
+	    if ( getDestinationName() == null )
+	        throw new JMSException ( "Please set property 'destination' or 'destinationName' first" );
+	    if ( factory == null )
+	        throw new JMSException (
+	                "Please set the ConnectionFactory first" );
+
+
+	    tm.setStartupTransactionService ( true );
+	    tm.init();
+	    //disable startup to avoid threads re-start the core
+	    //during shutdown!!! (see ISSUE 10084)
+	    tm.setStartupTransactionService ( false );
+	    active = true;
+	    startNewThread();
+
+	    StringBuffer msg = new StringBuffer();
+	    msg.append ( "MessageConsumerSession configured with [" );
+	    msg.append ( "user=" ).append( getUser() ).append ( ", " );
+	    msg.append ( "password=" ).append ( password ).append ( ", " );
+	    msg.append ( "transactionTimeout=" ).append ( getTransactionTimeout() ).append ( ", " );
+	    msg.append ( "destination=" ).append( getDestinationName() ).append ( ", " );
+	    msg.append ( "notifyListenerOnClose= " ).append( getNotifyListenerOnClose() ).append( ", " );
+	    msg.append ( "messageSelector=" ).append( getMessageSelector() ).append( ", " );
+	    msg.append ( "daemonThreads=" ).append ( getDaemonThreads() ).append ( ", " );
+	    msg.append ( "messageListener=" ).append ( getMessageListener() ).append ( ", " );
+	    msg.append ( "exceptionListener=" ).append ( getExceptionListener() ).append ( ", " );
+	    msg.append ( "connectionFactory=" ).append ( getAtomikosConnectionFactoryBean() );
+	    msg.append ( "]" );
+	    if ( LOGGER.isDebugEnabled() ) LOGGER.logDebug ( msg.toString() );
+
+	}
+
+	/**
+	 * Gets the destination name, either as set directly or
+	 * as set by the destinationName property.
+	 *
+	 * @return The destination's provider-specific name, or null if none set.
+	 */
+	public String getDestinationName()
+	{
+		String ret = destinationName;
+		if ( ret == null ) {
+			if ( destination instanceof Queue ) {
+				Queue q = ( Queue ) destination;
+				try {
+					ret = q.getQueueName();
+				} catch (JMSException e) {
+					if ( LOGGER.isDebugEnabled() ) LOGGER.logDebug ( "Error retrieving queue name" , e );
+				}
+			} else if ( destination instanceof Topic ) {
+				Topic t = ( Topic ) destination;
+				try {
+					ret = t.getTopicName();
+				} catch (JMSException e) {
+					if ( LOGGER.isDebugEnabled() ) LOGGER.logDebug ( "Error retrieving topic name" , e );
+				}
+			}
+		}
+		return ret;
+	}
+
+	/**
+	 * Sets the provider-specific destination name. Required, unless
+	 * setDestination is called instead.
+	 *
+	 * @param destinationName
+	 */
+	public void setDestinationName ( String destinationName )
+	{
+		this.destinationName = destinationName;
+	}
+
+	protected void startNewThread() {
+		    if ( active ) {
+	        current = new ReceiverThread ();
+	        //FIXED 10082
+	        current.setDaemon ( daemonThreads );
+	        current.start ();
+	        if ( LOGGER.isDebugEnabled() ) LOGGER.logDebug ( "MessageConsumerSession: started new thread: " + current );
+		    }
+		    //if not active: ignore
+	}
+
+	private synchronized void notifyExceptionListener ( JMSException e )
+	{
+		if ( exceptionListener != null ) exceptionListener.onException ( e );
+	}
+
+	/**
+	 * Stop listening for messages. If <b>notifyListenerOnClose</b> is set then
+	 * calling this method will indirectly lead to the invocation of the
+	 * listener's onMessage method with a null argument (and without a
+	 * transaction). This allows receivers to detect shutdown.
+	 *
+	 */
+	public void stopListening() {
+
+		if ( current != null ) {
+			ReceiverThread t = current;
+			// cf issue 62452: next, FIRST set current to null
+			// to allow listener thread to exit
+			// needed because the subsequent JMS cleanup will wait
+			// for the listener thread to finish!!!
+			current = null;
+			t.closeJmsResources ( true );
+		}
+	    tm.close();
+	    active = false;
+	}
+
+	/**
+	 *
+	 * Check wether the session is configured to notify the listener upon close.
+	 *
+	 * @return boolean If true then the listener will receive a null message
+	 *         when the session is closed.
+	 *
+	 */
+	public boolean getNotifyListenerOnClose() {
+	    return notifyListenerOnClose;
+	}
+
+	/**
+	 * Set whether the listener should be notified on close.
+	 *
+	 * @param b
+	 */
+	public void setNotifyListenerOnClose(boolean b) {
+	    notifyListenerOnClose = b;
+	}
+
+	  class ReceiverThread extends Thread
+	    {
+	        private Connection connection;
+	        private Session session;
+
+	        private ReceiverThread ()
+	        {
+	        }
+
+	        private synchronized MessageConsumer refreshJmsResources () throws JMSException
+	        {
+	            MessageConsumer ret = null;
+
+	            if ( user != null ) {
+	                connection = factory.createConnection ( user, password );
+
+	            } else {
+	                connection = factory.createConnection ();
+	            }
+	            if (clientID != null ) {
+	            	//see http://activemq.apache.org/virtual-destinations.html
+	            	String connectionClientID = connection.getClientID();
+	            	if ( connectionClientID == null ) connection.setClientID(clientID);
+	            	else LOGGER.logWarning ( "Reusing connection with preset clientID: " + connectionClientID );
+	            }
+
+	            connection.start ();
+
+	            session = connection.createSession ( true, 0 );
+	            if ( getDestination() == null ) {
+	            	Destination d = DestinationHelper.findDestination ( getDestinationName() , session );
+	            	setDestination ( d );
+	            }
+
+	            String subscriberName = getSubscriberName();
+	            if ( subscriberName == null )  {
+	            	// cf case 33305: only use the noLocal flag if the destination is a topic
+	            	if ( destination instanceof Topic ) {
+	            		// topic -> use noLocal
+	            		ret = session.createConsumer ( destination, getMessageSelector () , getNoLocal() );
+	            	}
+	            	else {
+	            		// queue -> noLocal flag not defined in JMS 1.1!
+	            		ret = session.createConsumer ( destination , getMessageSelector() );
+	            	}
+	            }
+	            else {
+	            	// subscriberName is not null -> topic -> use noLocal flag too
+	            	ret = session.createDurableSubscriber( ( Topic ) destination , subscriberName , getMessageSelector() , getNoLocal() );
+	            }
+
+	            return ret;
+	        }
+
+	        private synchronized void closeJmsResources ( boolean threadWillStop )
+	        {
+	            try {
+					if ( session != null ) {
+				
+						if ( threadWillStop ) {
+
+							try {
+								LOGGER.logWarning ( "MessageConsumerSession: unsubscribing " + subscriberName + "...");
+								if ( Thread.currentThread() != this ) {
+
+									//see case 62452 and 80464: wait for listener thread to exit so the subscriber is no longer in use
+									if ( Configuration.isInfoLoggingEnabled() ) Configuration.logInfo ( "MessageConsumerSession: waiting for listener thread to finish..." );
+									this.join();
+									if ( Configuration.isDebugLoggingEnabled() ) Configuration.logDebug ( "MessageConsumerSession: waiting done." );
+
+								}
+
+								if (subscriberName != null && properties.getUnsubscribeOnClose()) {
+									Configuration.logWarning ( "MessageConsumerSession: unsubscribing " + subscriberName + "...");
+									session.unsubscribe ( subscriberName );
+								}
+
+							} catch ( JMSException e ) {
+
+								 if ( Configuration.isInfoLoggingEnabled() ) Configuration.logInfo (
+					                    "MessageConsumerSession: Error closing on JMS session",
+
+					                    e );
+					            if ( LOGGER.isInfoEnabled() ) LOGGER.logInfo ( "MessageConsumerSession: linked exception is " , e.getLinkedException() );
+							}
+						}
+
+					    try {
+					    	if ( LOGGER.isInfoEnabled() ) LOGGER.logInfo ( "MessageConsumerSession: closing JMS session..." );
+					        session.close ();
+					        session = null;
+					        if ( LOGGER.isDebugEnabled() ) LOGGER.logDebug ( "MessageConsumerSession: JMS session closed." );
+					    } catch ( JMSException e ) {
+					        if ( LOGGER.isInfoEnabled() ) LOGGER.logInfo (
+					                "MessageConsumerSession: Error closing JMS session",
+					                e );
+					        if ( LOGGER.isInfoEnabled() ) LOGGER.logInfo ( "MessageConsumerSession: linked exception is " , e.getLinkedException() );
+					    }
+					}
+					if ( connection != null )
+					    try {
+					    	if ( LOGGER.isInfoEnabled() ) LOGGER.logInfo ( "MessageConsumerSession: closing JMS connection..." );
+					        connection.close ();
+					        connection = null;
+					        if ( LOGGER.isDebugEnabled() ) LOGGER.logDebug ( "MessageConsumerSession: JMS connection closed." );
+					    } catch ( JMSException e ) {
+					    	LOGGER
+					                .logWarning (
+					                        "MessageConsumerSession: Error closing JMS connection",
+					                        e );
+					        LOGGER.logWarning ( "MessageConsumerSession: linked exception is " , e.getLinkedException() );
+					    }
+				} catch ( Throwable e ) {
+					LOGGER.logWarning ( "MessageConsumerSession: Unexpected error during close: " , e );
+					//DON'T rethrow
+				}
+	        }
+
+	        public void run ()
+	        {
+	            MessageConsumer receiver = null;
+
+	            try {
+	                // FIRST set transaction timeout, to trigger
+	                // TM startup if needed; otherwise the logging
+	                // to Configuration will not work!
+	                tm.setTransactionTimeout ( getTransactionTimeout() );
+	            } catch ( SystemException e ) {
+	            	LOGGER
+	                        .logWarning (
+	                                "MessageConsumerSession: Error in JMS thread while setting transaction timeout",
+	                                e );
+	            }
+
+	            LOGGER
+	                    .logInfo ( "MessageConsumerSession: Starting JMS listener thread." );
+
+	            while ( Thread.currentThread () == current ) {
+
+	            	   if ( LOGGER.isDebugEnabled() ) LOGGER.logDebug ( "MessageConsumerSession: JMS listener thread iterating..." );
+	                boolean refresh = false;
+	                boolean commit = true;
+	                try {
+	                    Message msg = null;
+
+	                    if ( receiver == null )
+	                        receiver = refreshJmsResources ();
+
+	                    tm.setTransactionTimeout ( getTransactionTimeout() );
+
+	                    if ( tm.getTransaction () != null ) {
+	                    	LOGGER
+	                                .logWarning ( "MessageConsumerSession: Detected pending transaction: "
+	                                        + tm.getTransaction () );
+	                        // this is fatal and should not happen due to cleanup in
+	                        // previous iteration
+	                        // so if it does happen then everything we assumed and
+	                        // tried is wrong
+	                        // meaning that we can only exit the thread
+	                        throw new IllegalStateException (
+	                                "Can't reuse listener thread with pending transaction!" );
+	                    }
+
+	                    tm.begin ();
+	                    // wait for at most half of the tx timeout
+	                    // cf case 83599: use separate timeout for receive to speedup shutdown
+	                    msg = receiver.receive ( getReceiveTimeout() * 1000 );
+
+	                    try {
+
+	                        if ( msg != null && listener != null
+	                                && Thread.currentThread () == current ) {
+	                        	LOGGER
+	                                    .logInfo ( "MessageConsumerSession: Consuming message: "
+	                                            + msg.toString () );
+	                            listener.onMessage ( msg );
+	                            LOGGER
+	                                    .logDebug ( "MessageConsumerSession: Consumed message: "
+	                                            + msg.toString () );
+	                        } else {
+	                            commit = false;
+	                        }
+	                    } catch ( Exception e ) {
+	                        if ( LOGGER.isInfoEnabled() ) LOGGER.logInfo (
+	                                "MessageConsumerSession: Error during JMS processing of message "
+	                                        + msg.toString () + " - rolling back.",
+	                                e );
+
+	                        // This happens if the listener generated the error.
+	                        // In that case, don't refresh the connection but rather
+	                        // only rollback. There is no reason to assume that the
+	                        // connection is corrupted here.
+	                        commit = false;
+	                    }
+
+	                } catch ( JMSException e ) {
+	                    LOGGER.logWarning (
+	                            "MessageConsumerSession: Error in JMS thread", e );
+	                    Exception linkedException = e.getLinkedException();
+	                    if ( linkedException != null ) {
+	                    	LOGGER.logWarning ( "Linked JMS exception is: " , linkedException );
+	                    }
+	                    // refresh connection to avoid corruption of thread state.
+	                    refresh = true;
+	                    commit = false;
+	                    notifyExceptionListener ( e );
+
+	                } catch ( Throwable e ) {
+	                    LOGGER.logWarning (
+	                            "MessageConsumerSession: Error in JMS thread", e );
+	                    // Happens if there is an error not generated by the
+	                    // listener;
+	                    // refresh connection to avoid corruption of thread state.
+	                    refresh = true;
+	                    commit = false;
+	                    JMSException listenerError = new JMSException ( "Unexpected error - please see Atomikos console file for more info" );
+	                    notifyExceptionListener ( listenerError );
+
+	                } finally {
+
+	                    // Make sure no tx exists for thread, or we can't reuse
+	                    // the thread for later transactions!
+	                    try {
+	                        if ( commit )
+	                            tm.commit ();
+	                        else {
+	                            tm.rollback ();
+	                        }
+	                    } catch ( RollbackException e ) {
+	                        // thread still OK
+	                    	LOGGER
+	                                .logWarning (
+	                                        "MessageConsumerSession: Error in ending transaction",
+	                                        e );
+	                    } catch ( HeuristicMixedException e ) {
+	                        // thread still OK
+	                    	LOGGER
+	                                .logWarning (
+	                                        "MessageConsumerSession: Error in ending transaction",
+	                                        e );
+	                    } catch ( HeuristicRollbackException e ) {
+	                        // thread still OK
+	                    	LOGGER
+	                                .logWarning (
+	                                        "MessageConsumerSession: Error in ending transaction",
+	                                        e );
+	                    } catch ( Throwable e ) {
+	                        // fatal since thread tx may still exist
+	                    	LOGGER
+	                                .logWarning (
+	                                        "MessageConsumerSession: Error ending thread tx association",
+	                                        e );
+
+	                        // In this case, we suspend the tx so that it is no
+	                        // longer
+	                        // associated with this thread. This allows thread reuse
+	                        // for
+	                        // later messages. If suspend fails, then we can only
+	                        // start
+	                        // a new thread.
+	                        try {
+	                        	LOGGER
+	                                    .logDebug ( "MessageConsumerSession: Suspending any active transaction..." );
+	                            // try to suspend
+	                            tm.suspend ();
+	                        } catch ( SystemException err ) {
+	                        	LOGGER
+	                                    .logWarning (
+	                                            "MessageConsumerSession: Error suspending transaction",
+	                                            err );
+	                            // start new thread to replace this one, because we
+	                            // can't risk a pending transaction
+	                            try {
+	                            	LOGGER
+	                                        .logDebug ( "MessageConsumerSession: Starting new thread..." );
+	                                startNewThread();
+	                            } catch ( Throwable fatal ) {
+	                                // happens if queue or factory no longer set
+	                                // in this case, we can't do anything else -
+	                                // just let the
+	                                // current thread exit and log warning that the
+	                                // listener has stopped
+	                            	LOGGER
+	                                        .logWarning (
+	                                                "MessageConsumerSession: Error starting new thread - stopping listener",
+	                                                e );
+	                                // set current to null to make this thread exit,
+	                                // since reuse is impossible due to risk
+	                                // of pending transaction!
+	                                stopListening ();
+	                            }
+	                        }
+
+	                    }
+
+	                    if ( refresh && Thread.currentThread () == current) {
+	                        // close resources here and let the actual refresh be
+	                        // done
+	                        // by the next iteration
+	                    	try {
+	                    		receiver.close();
+	                    	} catch ( Throwable e ) {
+	                    		if ( LOGGER.isDebugEnabled() ) LOGGER.logDebug ( "MessageConsumerSession: Error closing receiver" , e );
+	                    	}
+	                        receiver = null;
+	                        closeJmsResources ( false );
+	                    }
+	                }
+
+	            }
+
+                // thread is going to die, close the receiver here.
+	            if(receiver != null) {
+	              try {
+                    receiver.close();
+                  } catch ( Throwable e ) {
+                    LOGGER.logDebug ( "MessageConsumerSession: Error closing receiver" , e );
+                  }
+                  receiver = null;
+	            }
+
+	            LOGGER
+	                    .logInfo ( "MessageConsumerSession: JMS listener thread exiting." );
+	            if ( listener != null && current == null && notifyListenerOnClose ) {
+	                // if this session stops listening (no more threads active) then
+	                // notify the listener of shutdown by calling with null argument
+	                // System.out.println ( "Stopping listener: " + listener );
+	                listener.onMessage ( null );
+	            }
+
+	        }
+
+
+
+	    }
+
+	/**
+	 * Gets the exception listener (if any).
+	 * @return Null if no ExceptionListener was set.
+	 */
+	public ExceptionListener getExceptionListener()
+	{
+		return exceptionListener;
+	}
+
+	/**
+	 * Sets the exception listener. The listener will be
+	 * notified of connection-level JMS errors.
+	 * <b>IMPORTANT:</b> exception listeners will NOT be
+	 * notified of any errors thrown by the MessageListener.
+	 * Instead, the ExceptionListener mechanism is meant
+	 * for system-level connectivity errors towards and from
+	 * the underlying message system.
+	 *
+	 * @param exceptionListener
+	 */
+	public void setExceptionListener ( ExceptionListener exceptionListener )
+	{
+		this.exceptionListener = exceptionListener;
+	}
+
+	public void setClientID(String clientID) {
+		this.clientID = clientID;
+	}
+	
+	/**
+	 * Gets the receive timeout in seconds.
+	 * 
+	 * @return
+	 */
+	public int getReceiveTimeout() {
+		return properties.getReceiveTimeout();
+	}
+}